# coding=utf-8
"""
Menus and routines for managing weather stations in the database.
"""
import json
from typing import Dict, TypedDict, Optional

import psycopg2.extensions

from ui import pause, get_string_with_length_indicator, get_string, get_code, \
    get_boolean, menu, get_number, get_float

__author__ = 'david'


class NewStationDavisSettings(TypedDict):
    hardware_type: Optional[str]
    broadcast_id: Optional[int]
    has_solar_and_uv: bool
    is_wireless: bool
    sensor_config: Dict


class NewStationInfo(TypedDict):
    code: Optional[str]
    name: Optional[str]
    latitude: Optional[float]
    longitude: Optional[float]
    altitude: Optional[float]
    site_title: Optional[str]
    description: Optional[str]
    type: Optional[str]
    interval: Optional[int]
    live: Optional[bool]
    sort_order: Optional[int]
    davis_settings: Optional[NewStationDavisSettings]


def print_station_list(cur: psycopg2.extensions.cursor):
    """
    Prints out a list of all weather stations
    :param cur: Database cursor
    :returns: A list of valid station codes
    :rtype: list
    """
    cur.execute("""
select lower(s.code) as code, lower(st.code) as type_code, s.title
from station s
inner join station_type st on st.station_type_id = s.station_type_id
order by sort_order
    """)

    results = cur.fetchall()

    print("Code  Type     Title")
    print("----- -------- -----------------------------------------------"
          "---------------")

    station_codes = []

    for result in results:
        station_codes.append(result[0])
        print("{0:<5} {1:<8} {2}".format(result[0], result[1], result[2]))

    print("----- -------- -----------------------------------------------"
          "---------------")

    return station_codes


def get_station_codes(cur: psycopg2.extensions.cursor):
    """
    Returns a list of station codes.
    :param cur: Database cursor
    :return: List of station codes
    :rtype: list
    """

    cur.execute("""
select lower(s.code)
from station s
    """)

    results = cur.fetchall()

    return [result[0] for result in results]


def list_stations(cur: psycopg2.extensions.cursor):
    """
    Displays a list of all weather stations in the database.
    :param cur: Database cursor
    """
    print("\nList stations\n-------------\nThe following weather stations are "
          "registered in the database.\n")

    print_station_list(cur)

    pause()


def get_new_station_info(cur: psycopg2.extensions.cursor, defaults: NewStationInfo) -> NewStationInfo:
    """
    Gets the details for a new weather station
    :param cur: Database cursor
    :param defaults: Default values
    :type defaults: dict
    :return:
    """

    print("""
Station Code is the short (up to 5 characters) name for your weather station
that appears in all URLs. For example, if your station was called 'foo' your
URLs would look something like https://example.com/s/foo/. The value you
enter here *must* match the value currently in your zxweather configuration
file (called station_name under the [site] section). This value can not be
changed later without breaking any links within your site.""")

    if defaults["code"] is None:
        required = True
        default = None
    else:
        required = False
        default = defaults["code"]

    station_code = get_string_with_length_indicator(
        "Station Code", default, 5, required)

    print("""
Station Name is a longer name for your station that will be displayed to
users.""")

    if defaults["name"] is None:
        required = True
        default = None
    else:
        required = False
        default = defaults["name"]

    station_name = get_string("Name", default, required)

    print("""
Station Coordinates:
Altitude (in meters) is required as its used for relative barometric pressure
calculation. Latitude and Longitude are optional and are used for sunrise
calculation, etc.
""")
    latitude = get_float("Latitude", defaults["latitude"])
    longitude = get_float("Longitude", defaults["longitude"])
    altitude = get_float("Altitude", defaults["altitude"],
                         defaults["altitude"] is None)

    print("\nThe Website Title is displayed at the top of all pages for this "
          "weather station in the web UI. If not set then the default value "
          "from the configuration file will be used.")
    site_title = get_string("Website Title", defaults["site_title"], False)

    print("""
You may now enter an optional short description for your weather station.""")
    station_description = get_string("Description", defaults["description"])

    # Users should never select the 'GENERIC' hardware type unless they know
    # exactly what they're getting themselves into. For that reason it is
    # excluded from this list - they can only learn about its existence from
    # the documentation which explains it.
    cur.execute("select code,title from station_type where code <> 'GENERIC'")
    results = cur.fetchall()

    print("""
You must now select your weather station hardware type from the list below. If
your weather station is not in the list below then it is not directly supported
by zxweather at this time.

Code     Title
-------- ---------------------------------------------------------------------
""")

    codes = ['GENERIC']

    for result in results:
        print("{0:<8} {1}".format(result[0], result[1]))
        codes.append(result[0].upper())
    print("-------- ------------------------------------------------------"
          "---------------")

    if defaults["type"] is None:
        required = True
        default = None
    else:
        required = False
        default = defaults["type"]

    hardware_code = get_code("Hardware type code", codes, default, required)

    print("""
The stations sample interval is how often new samples are loaded into the
database. Samples are used to plot charts and are also used for the current
conditions when live data is not available. The sample interval is in seconds
where 300 is 5 minutes.""")
    sample_interval = get_number("Sample interval", defaults["interval"])

    live_data = get_boolean("Is live data available for this station",
                            defaults["live"])

    print("""The List Order setting controls where the weather station should
appear in a list of multiple weather stations. If there will only be one
weather station in this database then you can leave this value as 0.""")
    sort_order = get_number("List order", defaults["sort_order"])

    davis_settings: Optional[NewStationDavisSettings] = None
    if hardware_code == "DAVIS":
        # Prompt for extra configuration data used by davis weather stations

        print("""
Choose which Davis weather station you are using from the list below. If you
are using a wireless Vantage Pro2 or Vantage Pro2 Plus ISS with a Vantage Vue
console then choose Vantage Pro2 or Vantage Pro2 Plus.

Code     Title
-------- ---------------------------------------------------------------------
PRO2     Vantage Pro2
PRO2C    Vantage Pro2 (non-wireless/cabled version)
PRO2P    Vantage Pro2 Plus (includes UV and Solar Radiation sensors)
PRO2CP   Vantage Pro2 Plus (non-wireless/cabled with UV and Solar sensors)
VUE      Vantage Vue
-------- ---------------------------------------------------------------------
""")

        station = get_code(
            "Hardware type code",
            ['PRO2', 'PRO2C', 'PRO2P', 'PRO2CP', 'VUE'],
            defaults['davis_settings']['hardware_type'],
            required)

        is_wireless = True
        has_solar_and_uv = False

        if station in ['PRO2C', 'PRO2CP']:
            is_wireless = False
        if station in ['PRO2P', 'PRO2CP']:
            has_solar_and_uv = True

        station_id = None

        if is_wireless:
            station_id = get_number("Which ID is the station broadcasting on?",
                                    defaults['davis_settings']['broadcast_id'])

        sensor_config = dict()

        davis_settings: NewStationDavisSettings = {
            "hardware_type": station,
            "is_wireless": is_wireless,
            "has_solar_and_uv": has_solar_and_uv,
            "broadcast_id": station_id,
            "sensor_config": sensor_config
        }

    return {
        "code": station_code,
        "name": station_name,
        "latitude": latitude,
        "longitude": longitude,
        "altitude": altitude,
        "description": station_description,
        "type": hardware_code,
        "interval": sample_interval,
        "live": live_data,
        "sort_order": sort_order,
        "davis_settings": davis_settings,
        "site_title": site_title
    }


def create_station(con: psycopg2.extensions.connection):
    """
    Allows the user to create a new weather station.
    :param con: Database connection
    """
    cur = con.cursor()

    print("""
Create Station
--------------
This procedure allows you to create a new weather station. Note that this tool
does not allow stations to be removed or station codes or hardware types to be
changed later so ensure your choices are correct! Consult the documentation if
you are uncertain about anything.

You will now be prompted for some information about your weather station:
  - Station Code
  - Station Name
  - Coordinates (latitude and longitude in decimal degrees, altitude in meters)
  - Title for website
  - Description
  - Hardware Type
  - The stations sample interval
  - If live data is available from the station
Once you have answered the questions you will be given the opportunity to
review your responses and either edit them, create the station or cancel.""")

    station_info = {
        "code": None,
        "name": None,
        "latitude": None,
        "longitude": None,
        "altitude": None,
        "description": "",
        "type": None,
        "interval": 300,
        "live": True,
        "sort_order": 0,
        "davis_settings": {
            'hardware_type': 'VPRO2',
            'broadcast_id': 1
        },
        "site_title": None
    }

    while True:
        station_info = get_new_station_info(cur, station_info)
        print("""
You entered the following details:
----------------------------------
Code: {code}
Name: {name}
Latitude: {latitude}
Longitude: {longitude}
Altitude: {altitude}
Website Title: {site_title}
Sample interval: {interval}
Live data available: {live}
Sort order: {sort_order}
Hardware type: {type}
""".format(**station_info))

        if station_info['type'] == "DAVIS":
            davis_info = station_info['davis_settings']
            print("""Weather station model: {hardware_type}
Station ID: {broadcast_id}
""".format(**davis_info))

        print("""Description:
{description}
----------------------------------
""".format(**station_info))

        print("If you no longer wish to create this station answer no to "
              "the following two\nquestions.\n")

        if get_boolean("Is the information entered correct? (y/n)",
                       required=True):
            print("Creating station...")

            cur.execute("select station_type_id from station_type "
                        "where lower(code) = lower(%s)", (station_info["type"],))
            type_id = cur.fetchone()[0]

            station_config = None

            if station_info['type'] == "DAVIS":
                station_config = json.dumps(station_info['davis_settings'])

            cur.execute("""
insert into station(code, title, description, station_type_id,
                    sample_interval, live_data_available, sort_order,
                    station_config, site_title, latitude, longitude, altitude)
values(upper(%s),%s,%s,%s,%s,%s,%s,%s,%s,%s,%s,%s)
returning station_id""", (
                station_info["code"], station_info["name"],
                station_info["description"], type_id, station_info["interval"],
                station_info["live"], station_info["sort_order"],
                station_config, station_info["site_title"],
                station_info["latitude"], station_info["longitude"],
                station_info["altitude"]))
            result = cur.fetchone()
            station_id = result[0]

            cur.execute("insert into live_data(station_id) values(%s)",
                        (station_id, ))

            # Davis hardware has an extra live data record.
            if station_info['type'] == 'DAVIS':
                cur.execute(
                    "insert into davis_live_data(station_id) values(%s)",
                    (station_id,))

            con.commit()
            cur.close()
            print("Station created.")
            return
        elif not get_boolean("Do you wish to correct it? (Answering no will "
                             "cancel)", True):
            return


def get_updated_station_info(defaults: Dict) -> Dict:
    """
    Gets the details for a new weather station
    :param defaults: Default values
    :type defaults: dict
    :return:
    """

    station_name = get_string("Name", defaults["name"])
    station_description = get_string("Description", defaults["description"])
    site_title = get_string("Website Title", defaults["site_title"])
    latitude = get_float("Latitude", defaults["latitude"])
    longitude = get_float("Longitude", defaults["longitude"])
    altitude = get_float("Altitude", defaults["altitude"], defaults["altitude"] is None)
    sample_interval = get_number("Sample interval", defaults["interval"])
    live_data = get_boolean("Is live data available for this station",
                            defaults["live"])
    sort_order = get_number("List order", defaults["sort_order"])

    davis_settings = defaults["davis_settings"]
    if defaults['hw_type'] == "DAVIS":
        # Prompt for extra configuration data used by davis weather stations

        print("""
    Choose which Davis weather station you are using form the list below. If you
    are using a wireless Vantage Pro2 or Vantage Pro2 Plus ISS with a Vantage Vue
    console then choose Vantage Pro2 or Vantage Pro2 Plus.

    Code     Title
    -------- ---------------------------------------------------------------------
    PRO2     Vantage Pro2
    PRO2C    Vantage Pro2 (non-wireless/cabled version)
    PRO2P    Vantage Pro2 Plus (includes UV and Solar Radiation sensors)
    PRO2CP   Vantage Pro2 Plus (non-wireless/cabled with UV and Solar sensors)
    VUE      Vantage Vue
    -------- ---------------------------------------------------------------------
    """)

        station = get_code(
            "Hardware type code",
            ['PRO2', 'PRO2C', 'PRO2P', 'PRO2CP', 'VUE'],
            defaults['davis_settings']['hardware_type'],
            False)

        is_wireless = True
        has_solar_and_uv = False

        if station in ['PRO2C', 'PRO2CP']:
            is_wireless = False
        if station in ['PRO2P', 'PRO2CP']:
            has_solar_and_uv = True

        station_id = None

        if is_wireless:
            station_id = get_number("Which ID is the station broadcasting on?",
                                    defaults['davis_settings']['broadcast_id'])

        davis_settings = {
            "hardware_type": station,
            "is_wireless": is_wireless,
            "has_solar_and_uv": has_solar_and_uv,
            "broadcast_id": station_id
        }

    return {
        "id": defaults["id"],
        "code": defaults["code"],
        "name": station_name,
        "latitude": latitude,
        "longitude": longitude,
        "altitude": altitude,
        "description": station_description,
        "interval": sample_interval,
        "live": live_data,
        "sort_order": sort_order,
        "hw_type": defaults["hw_type"],
        "davis_settings": davis_settings,
        "site_title": site_title
    }


def edit_station(con: psycopg2.extensions.connection):
    """
    Allows the user to edit an existing station
    :param con:
    """
    print("\n\nEdit station")
    print("------------\n\nThe following stations are available:")
    cur = con.cursor()
    codes = print_station_list(cur)

    selected_station_code = get_code("Station to edit", codes, required=True)

    cur.execute("""
select stn.station_id,
       stn.title,
       stn.description,
       stn.sample_interval,
       stn.live_data_available,
       coalesce(stn.sort_order,0),
       upper(ht.code) as hardware_type,
       station_config,
       site_title,
       latitude,
       longitude,
       altitude
from station stn
inner join station_type ht on ht.station_type_id = stn.station_type_id
where lower(stn.code) = lower(%s)
    """, (selected_station_code,))
    result = cur.fetchone()

    station_info = {
        "id": result[0],
        "code": selected_station_code,
        "name": result[1],
        "description": result[2],
        "interval": result[3],
        "live": result[4],
        "sort_order": result[5],
        "hw_type": result[6],
        "davis_settings": None,
        "site_title": result[8],
        "latitude": result[9],
        "longitude": result[10],
        "altitude": result[11]
    }

    hw_config = result[7]
    if station_info["hw_type"] == "DAVIS":
        if hw_config is None:
            davis_settings = {
                "hardware_type": "PRO2",
                "broadcast_id": 1
            }
        else:
            davis_settings = json.loads(hw_config)

        station_info["davis_settings"] = davis_settings

    while True:
        station_info = get_updated_station_info(station_info)
        print("""
You entered the following details:
----------------------------------
Name: {name}
Latitude: {latitude}
Longitude: {longitude}
Altitude: {altitude}
Website Title: {site_title}
Sample interval: {interval}
Live data available: {live}
List order: {sort_order}""".format(**station_info))

        if station_info['hw_type'] == "DAVIS":
            davis_info = station_info['davis_settings']
            print("""Weather station model: {hardware_type}
Station ID: {broadcast_id}
""".format(**davis_info))

        print("""
Description:
{description}
----------------------------------
""".format(**station_info))

        if get_boolean("Is the information entered correct? (y/n)",
                       required=True):
            print("Updating station...")

            station_config = None
            if station_info["hw_type"] == "DAVIS":
                station_config = json.dumps(station_info["davis_settings"])

            cur.execute("""
        update station set title = %s, description = %s, sample_interval = %s,
                           live_data_available = %s, sort_order = %s,
                           station_config = %s, site_title = %s, latitude = %s,
                           longitude = %s, altitude = %s
        where station_id = %s""", (
                station_info["name"],
                station_info["description"], station_info["interval"],
                station_info["live"], station_info["sort_order"],
                station_config, station_info["site_title"],
                station_info["latitude"], station_info["longitude"],
                station_info["altitude"], station_info["id"]))
            con.commit()
            cur.close()
            print("Station updated.")
            return
        elif not get_boolean("Do you wish to correct it?", True):
            return


def set_station_message(con: psycopg2.extensions.connection):
    """
    Allows the user to set a message for the station.
    :param con: Database connection
    """

    print("\nSet station message")
    print("------------\n\nThe following stations are available:")
    cur = con.cursor()
    codes = print_station_list(cur)

    selected_station_code = get_code("Station to edit", codes, required=True)

    cur.execute("select station_id, message, message_timestamp "
                "from station where lower(code) = lower(%s)",
                (selected_station_code,))
    result = cur.fetchone()

    print('The current message was set on {0}: {1}\n'.format(
        result[2], result[1]))

    print("This message will appear on all pages in the web interface where "
          "data for this station appears. Press return to clear the current "
          "message.")

    message = get_string("New message", None)

    if message is None:
        cur.execute("update station set message = null, "
                    "message_timestamp = null where station_id = %s",
                    (result[0],))
    else:
        cur.execute("update station set message = %s, message_timestamp = NOW() "
                    "where station_id = %s",
                    (message, result[0]))
    con.commit()
    print("Station message updated.")


# Sorry about this function. Its late and I just want to get something working.
# This whole apps needs an overhaul sometime anyway.
def configure_sensors(con: psycopg2.extensions.connection):
    print("\n\nConfigure sensors")
    print("------------\n\nThe following stations are available:")
    cur = con.cursor()
    codes = print_station_list(cur)

    selected_station_code = get_code("Station to edit", codes, required=True)

    cur.execute("""
    select upper(ht.code) as hardware_type,
           station_config
    from station stn
    inner join station_type ht on ht.station_type_id = stn.station_type_id
    where lower(stn.code) = lower(%s)
        """, (selected_station_code,))
    result = cur.fetchone()

    hw_type = result[0]
    hw_config = json.loads(result[1])
    sensor_config = None
    if "sensor_config" in hw_config and len(hw_config["sensor_config"].keys()) > 0:
        sensor_config = hw_config["sensor_config"]
    else:
        sensor_config = {
            "leaf_wetness_1": {
                "enabled": False,
                "name": "Leaf Wetness 1"
            },
            "leaf_wetness_2": {
                "enabled": False,
                "name": "Leaf Wetness 2"
            },
            "leaf_temperature_1": {
                "enabled": False,
                "name": "Leaf Temperature 1"
            },
            "leaf_temperature_2": {
                "enabled": False,
                "name": "Leaf Temperature 2"
            },
            "soil_moisture_1": {
                "enabled": False,
                "name": "Soil Moisture 1"
            },
            "soil_moisture_2": {
                "enabled": False,
                "name": "Soil Moisture 2"
            },
            "soil_moisture_3": {
                "enabled": False,
                "name": "Soil Moisture 3"
            },
            "soil_moisture_4": {
                "enabled": False,
                "name": "Soil Moisture 4"
            },
            "soil_temperature_1": {
                "enabled": False,
                "name": "Soil Temperature 1"
            },
            "soil_temperature_2": {
                "enabled": False,
                "name": "Soil Temperature 2"
            },
            "soil_temperature_3": {
                "enabled": False,
                "name": "Soil Temperature 3"
            },
            "soil_temperature_4": {
                "enabled": False,
                "name": "Soil Temperature 4"
            },
            "extra_humidity_1": {
                "enabled": False,
                "name": "Extra Humidity 1"
            },
            "extra_humidity_2": {
                "enabled": False,
                "name": "Extra Humidity 2"
            },
            "extra_temperature_1": {
                "enabled": False,
                "name": "Extra Temperature 1"
            },
            "extra_temperature_2": {
                "enabled": False,
                "name": "Extra Temperature 2"
            },
            "extra_temperature_3": {
                "enabled": False,
                "name": "Extra Temperature 3"
            },
        }

    if hw_type != "DAVIS":
        print("This station does not support additional sensors")
        return

    option_fmt = "{letter}) {name:<23} - {enabled:<8}"
    option_line = "{option_a:<37}    {option_b:<37}"

    def option(letter, key):
        name = sensor_config[key]["name"]
        enabled = "ENABLED" if sensor_config[key]["enabled"] else "DISABLED"
        return option_fmt.format(letter=letter, name=name, enabled=enabled)

    while True:
        print("""
Choose sensor to configure:
------------------------------------------------------------------------------""")
        print(option_line.format(
            option_a=option("A", "soil_moisture_1"),
            option_b=option("B", "soil_temperature_1")))
        print(option_line.format(
            option_a=option("C", "soil_moisture_2"),
            option_b=option("D", "soil_temperature_2")))
        print(option_line.format(
            option_a=option("E", "soil_moisture_3"),
            option_b=option("F", "soil_temperature_3")))
        print(option_line.format(
            option_a=option("G", "soil_moisture_4"),
            option_b=option("H", "soil_temperature_4")))
        print(option_line.format(
            option_a=option("I", "leaf_wetness_1"),
            option_b=option("J", "leaf_temperature_1")))
        print(option_line.format(
            option_a=option("K", "leaf_wetness_2"),
            option_b=option("L", "leaf_temperature_2")))
        print(option_line.format(
            option_a=option("M", "extra_humidity_1"),
            option_b=option("N", "extra_temperature_1")))
        print(option_line.format(
            option_a=option("O", "extra_humidity_2"),
            option_b=option("P", "extra_temperature_2")))
        print(option_line.format(
            option_a="",
            option_b=option("Q", "extra_temperature_3")))
        print("X) Cancel")
        print("Y) Save and Return")

        choice = get_string("Choice")
        if choice.upper() not in ["A", "B", "C", "D", "E", "F", "G", "H", "I",
                                  "J", "K", "L", "M", "N", "O", "P", "Q", "X",
                                  "Y"]:
            print("Invalid option")
            continue

        choice = choice.upper()

        if choice == "X":
            break
        elif choice == "Y":
            print("Saving configuration...")
            hw_config["sensor_config"] = sensor_config

            cur.execute("update station set station_config = %s where lower(code) = lower(%s)",
                        (json.dumps(hw_config), selected_station_code))
            con.commit()
            cur.close()
            break

        def configure_sensor(sensor):
            system_name = sensor
            if sensor == "soil_moisture_1":
                system_name = "Soil Moisture 1"
            elif sensor == "soil_moisture_2":
                system_name = "Soil Moisture 2"
            elif sensor == "soil_moisture_3":
                system_name = "Soil Moisture 3"
            elif sensor == "soil_moisture_4":
                system_name = "Soil Moisture 4"
            elif sensor == "soil_temperature_1":
                system_name = "Soil Temperature 1"
            elif sensor == "soil_temperature_2":
                system_name = "Soil Temperature 2"
            elif sensor == "soil_temperature_3":
                system_name = "Soil Temperature 3"
            elif sensor == "soil_temperature_4":
                system_name = "Soil Temperature 4"
            elif sensor == "leaf_wetness_1":
                system_name = "Leaf Wetness 1"
            elif sensor == "leaf_wetness_2":
                system_name = "Leaf Wetness 2"
            elif sensor == "leaf_temperature_1":
                system_name = "Leaf Temperature 1"
            elif sensor == "leaf_temperature_2":
                system_name = "Leaf Temperature 2"
            elif sensor == "extra_humidity_1":
                system_name = "Extra Humidity 1"
            elif sensor == "extra_humidity_2":
                system_name = "Extra Humidity 2"
            elif sensor == "extra_temperature_1":
                system_name = "Extra Temperature 1"
            elif sensor == "extra_temperature_2":
                system_name = "Extra Temperature 2"
            elif sensor == "extra_temperature_3":
                system_name = "Extra Temperature 3"

            def show_settings():
                print("\nModify Sensor: {0}\n----------------------------------"
                      "--------------------------------------------\n"
                      "Display Name: {1}\nEnabled: {2}".format(
                        system_name, sensor_config[sensor]["name"],
                        sensor_config[sensor]["enabled"]))

            def toggle_enabled():
                sensor_config[sensor]["enabled"] = not sensor_config[sensor]["enabled"]
                show_settings()

            def set_display_name():
                sensor_config[sensor]["name"] = get_string("Display name", system_name)
                show_settings()
            while True:
                choices = [
                    {
                        "key": "1",
                        "name": "Disable sensor" if sensor_config[sensor]["enabled"] else "Enable sensor",
                        "type": "return",
                    },
                    {
                        "key": "2",
                        "name": "Set display name",
                        "type": "return",
                    },
                    {
                        "key": "0",
                        "name": "Return",
                        "type": "return"
                    }
                ]

                show_settings()
                sub_choice = menu(choices)
                if sub_choice == "1":
                    toggle_enabled()
                elif sub_choice == "2":
                    set_display_name()
                elif sub_choice == "0":
                    break

        if choice == "A":
            configure_sensor("soil_moisture_1")
        elif choice == "B":
            configure_sensor("soil_temperature_1")
        elif choice == "C":
            configure_sensor("soil_moisture_2")
        elif choice == "D":
            configure_sensor("soil_temperature_2")
        elif choice == "E":
            configure_sensor("soil_moisture_3")
        elif choice == "F":
            configure_sensor("soil_temperature_3")
        elif choice == "G":
            configure_sensor("soil_moisture_4")
        elif choice == "H":
            configure_sensor("soil_temperature_4")
        elif choice == "I":
            configure_sensor("leaf_wetness_1")
        elif choice == "J":
            configure_sensor("leaf_temperature_1")
        elif choice == "K":
            configure_sensor("leaf_wetness_2")
        elif choice == "L":
            configure_sensor("leaf_temperature_1")
        elif choice == "M":
            configure_sensor("extra_humidity_1")
        elif choice == "N":
            configure_sensor("extra_temperature_1")
        elif choice == "O":
            configure_sensor("extra_humidity_2")
        elif choice == "P":
            configure_sensor("extra_temperature_2")
        elif choice == "Q":
            configure_sensor("extra_temperature_3")


def mark_gaps(con: psycopg2.extensions.connection):
    print("\n\nMark Gaps\n------------")
    print("""
This procedure scans a weather stations history for any unexpected gaps in the
data. If a gap is known to be permanent (perhaps a result of the weather station
being offline temporarily) you can mark it as known. This will enable the Desktop
Client to cache the non-existence of data during the gaps timespan. You can also
optionally provide a label for the gap allowing you to keep a record of why there
is no data available for each period.

You can view a list of all gaps, marked or otherwise, along with their labels
using the Data Gaps report in the Desktop Client.

Which station would you like to mark gaps for?""")

    cur = con.cursor()
    codes = print_station_list(cur)
    selected_station_code = get_code("Station", codes, required=True)

    cur.execute("""select time_stamp
from replication_status rs
inner join sample s on s.sample_id = rs.sample_id
inner join station stn on stn.station_id = s.station_id
where lower(stn.code) = lower(%s)
limit 1""", (selected_station_code,))

    if len(cur.fetchall()) > 0:
        print("""This station is setup for replication to a remote location via WeatherPush. 
WeatherPush does not currently transmit gap information so any gaps you mark
here must also be marked in all remote databases this weather stations data is
replicated to.""")
        pause()

    print("Searching for gaps...")
    cur.execute("""select asg.gap_start_time,
       asg.gap_end_time,
       asg.station_id,
       asg.gap_start_time + asg.sample_interval as first_missing_sample,
       asg.gap_end_time - asg.sample_interval as last_missing_sample,
       asg.gap_length,
       asg.missing_samples
from get_all_sample_gaps(%s) as asg
where not asg.is_known_gap
order by asg.gap_start_time;""", (selected_station_code, ))

    gaps = cur.fetchall()

    if len(gaps) == 0:
        print("No unmarked gaps found!")
        pause()
        return

    if not get_boolean("{0} unmarked gaps were found. Would you like to mark "
                       "these now?".format(len(gaps)), True):
        print("Operation canceled.")
        return

    for idx, gap in enumerate(gaps):
        start_ts = gap[0]
        end_ts = gap[1]
        station_id = gap[2]
        first_missing = gap[3]
        last_missing = gap[4]
        length = gap[5]
        missing_samples = gap[6]
        print("Gap {0}/{1}: From {2} to {3}\n\t"
              "Length: {7}\n\t"
              "First Missing Sample: {4}\n\t"
              "Last Missing Sample: {5}\n\t"
              "Total Missing Samples: {6}\n".format(idx+1, len(gaps), start_ts,
                                                    end_ts, first_missing,
                                                    last_missing,
                                                    missing_samples,
                                                    length))

        if get_boolean("Would you like to mark this gap as permanent?", False):
            label = get_string("Label for gap", "")

            print("\nGap will be marked as permanent with label:\n\t{0}".format(label))
            print("""Note that this can not be undone easily. If you are unsure about the cause of
this gap and its permanence, especially if the gap is recent, you can cancel
now.
""")

            if get_boolean("Confirm gap and mark in database?", False):
                cur.execute("""
                    insert into sample_gap(station_id, start_time, end_time, 
                                           missing_sample_count, label)
                    values(%s, %s, %s, %s, %s) 
                    returning sample_gap_id
                """, (station_id, start_ts, end_ts, missing_samples, label))
                result = cur.fetchone()
                con.commit()
                print("Gap saved with ID {0}.".format(result[0]))

    print("""Procedure finished. If there were any gaps you chose not to mark you can always 
run this procedure again on a future date once you're sure the gaps are 
permanent""")


<<<<<<< HEAD
def manage_stations(con: psycopg2.extensions.connection):
=======
def archive_station(con):
    print("\n\nArchive Station\n------------")
    print("""
This procedure allows you to archive a weather station and optionally supply a
description or reason for its archival.

Archived stations are just that - archived. They can not receive new data or be
replicated by WeatherPush. The Web Interface will display a station archived
message in place of the regular station overview page and desktop client will
do similar.

Archiving a station is intended to be permanent. Some clients, once they notice
a station is archived, may cache this and never attempt to retrieve fresh data
again. Un-archiving a station can only be done through editing the database.
""")

    if not get_boolean("Would you like to archive an old weather station?", False):
        print("** Operation Canceled **")
        return

    cur = con.cursor()
    codes = print_station_list(cur)
    selected_station_code = get_code("Station To Archive", codes, required=True)
    description = get_string("Archival Reason/Description")

    cur.execute("select title from station where lower(code) = lower(%s)",
                (selected_station_code,))
    station_info = cur.fetchone()

    print("Station to be archived is {0} ({1}) with the description:\n\t{2}"
          .format(station_info[0], selected_station_code, description))

    if not get_boolean("Do you wish to proceed?", False):
        print("** Operation Canceled **")
        return

    cur.execute("update station set archived = true, archived_message = %s, "
                "archived_time=NOW() where lower(code) = lower(%s)",
                (description, selected_station_code)
                )
    con.commit()
    print("** Station Archived **")


def manage_stations(con):
>>>>>>> 3cf6bf67
    """
    Runs a menu allowing the user to select various station management options.
    :param con: Database connection
    """

    choices = [
        {
            "key": "1",
            "name": "List stations",
            "type": "func",
            "func": lambda: list_stations(con.cursor())
        },
        {
            "key": "2",
            "name": "Create station",
            "type": "func",
            "func": lambda: create_station(con)
        },
        {
            "key": "3",
            "name": "Edit station",
            "type": "func",
            "func": lambda: edit_station(con)
        },
        {
            "key": "4",
            "name": "Set station message",
            "type": "func",
            "func": lambda: set_station_message(con)
        },
        {
            "key": "5",
            "name": "Configure extra sensors",
            "type": "func",
            "func": lambda: configure_sensors(con)
        },
        {
            "key": "6",
            "name": "Mark data gaps",
            "type": "func",
            "func": lambda: mark_gaps(con)
        },
        {
            "key": "7",
            "name": "Archive station",
            "type": "func",
            "func": lambda: archive_station(con)
        },
        {
            "key": "0",
            "name": "Return",
            "type": "return"
        }
    ]

    menu(choices, prompt="\n\nManage Stations\n---------------\n\n"
                         "Select option")<|MERGE_RESOLUTION|>--- conflicted
+++ resolved
@@ -1006,10 +1006,7 @@
 permanent""")
 
 
-<<<<<<< HEAD
-def manage_stations(con: psycopg2.extensions.connection):
-=======
-def archive_station(con):
+def archive_station(con: psycopg2.extensions.connection):
     print("\n\nArchive Station\n------------")
     print("""
 This procedure allows you to archive a weather station and optionally supply a
@@ -1053,8 +1050,8 @@
     print("** Station Archived **")
 
 
-def manage_stations(con):
->>>>>>> 3cf6bf67
+def manage_stations(con: psycopg2.extensions.connection):
+
     """
     Runs a menu allowing the user to select various station management options.
     :param con: Database connection
