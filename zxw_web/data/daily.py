# coding=utf-8
"""
Provides access to zxweather daily data over HTTP in a number of formats.
Used for generating charts in JavaScript, etc.
"""

from datetime import date, datetime
from cache import day_cache_control
from database import get_daily_records, get_daily_rainfall, get_latest_sample_timestamp, day_exists, get_station_id
import web
import config
import json
from data.util import outdoor_sample_result_to_json, rainfall_sample_result_to_json, indoor_sample_result_to_datatable, indoor_sample_result_to_json, outdoor_sample_result_to_datatable, rainfall_to_datatable

__author__ = 'David Goodwin'


def get_day_records(day, station_id):
    """
    Gets JSON data containing records for the day.
    :param day: The day to get records for
    :type day: date
    :param station_id: The ID of the weather station to work with
    :type station_id: int
    :return: The days records in JSON form
    :rtype: str
    """
    records = get_daily_records(day, station_id)

    data = {
        'date_stamp': str(records.date_stamp),
        'total_rainfall': records.total_rainfall,
        'max_gust_wind_speed': records.max_gust_wind_speed,
        'max_gust_wind_speed_ts': str(records.max_gust_wind_speed_ts),
        'max_average_wind_speed': records.max_average_wind_speed,
        'max_average_wind_speed_ts': str(records.max_average_wind_speed_ts),
        'min_absolute_pressure': records.min_absolute_pressure,
        'min_absolute_pressure_ts': str(records.min_absolute_pressure_ts),
        'max_absolute_pressure': records.max_absolute_pressure,
        'max_absolute_pressure_ts': str(records.max_absolute_pressure_ts),
        'min_apparent_temperature': records.min_apparent_temperature,
        'min_apparent_temperature_ts': str(records.min_apparent_temperature_ts),
        'max_apparent_temperature': records.max_apparent_temperature,
        'max_apparent_temperature_ts': str(records.max_apparent_temperature_ts),
        'min_wind_chill': records.min_wind_chill,
        'min_wind_chill_ts': str(records.min_wind_chill_ts),
        'max_wind_chill': records.max_wind_chill,
        'max_wind_chill_ts': str(records.max_wind_chill_ts),
        'min_dew_point': records.min_dew_point,
        'min_dew_point_ts': str(records.min_dew_point_ts),
        'max_dew_point': records.max_dew_point,
        'max_dew_point_ts': str(records.max_dew_point_ts),
        'min_temperature': records.min_temperature,
        'min_temperature_ts': str(records.min_temperature_ts),
        'max_temperature': records.max_temperature,
        'max_temperature_ts': str(records.max_temperature_ts),
        'min_humidity': records.min_humidity,
        'min_humidity_ts': str(records.min_humidity_ts),
        'max_humidity': records.max_humidity,
        'max_humidity_ts': str(records.max_humidity_ts),
        }

    # Find the most recent timestamp (used for Last-Modified header)
    age = records.max_gust_wind_speed_ts
    if records.max_average_wind_speed_ts > age: age = records.max_average_wind_speed_ts
    if records.min_absolute_pressure_ts > age: age = records.min_absolute_pressure_ts
    if records.max_absolute_pressure_ts > age: age = records.max_absolute_pressure_ts
    if records.min_apparent_temperature_ts > age: age = records.min_apparent_temperature_ts
    if records.max_apparent_temperature_ts > age: age = records.max_apparent_temperature_ts
    if records.min_wind_chill_ts > age: age = records.min_wind_chill_ts
    if records.max_wind_chill_ts > age: age = records.max_wind_chill_ts
    if records.min_dew_point_ts > age: age = records.min_dew_point_ts
    if records.max_dew_point_ts > age: age = records.max_dew_point_ts
    if records.min_temperature_ts > age: age = records.min_temperature_ts
    if records.max_temperature_ts > age: age = records.max_temperature_ts
    if records.min_humidity_ts > age: age = records.min_humidity_ts
    if records.max_humidity_ts > age: age = records.max_humidity_ts

    age = datetime.combine(day,age)

    json_data = json.dumps(data)

    day_cache_control(age,day, station_id)
    web.header('Content-Type','application/json')
    web.header('Content-Length', str(len(json_data)))
    return json_data

def get_day_rainfall(day, station_id):
    """
    Gets JSON data containing total rainfall for the day and the past seven
    days.
    :param day:
    :param station_id: The ID of the weather station to work with
    :type station_id: int
    """
    rainfall = get_daily_rainfall(day, station_id)

    age = get_latest_sample_timestamp(station_id)
    json_data = json.dumps(rainfall)
    day_cache_control(age,day, station_id)
    web.header('Content-Type','application/json')
    web.header('Content-Length', str(len(json_data)))
    return json_data

def get_day_dataset(day, data_function, output_function, station_id):
    """
    Gets day-level JSON data using the supplied data function and then
    converts it to JSON using the supplied output function.

    :param day: Day to get data for.
    :param data_function: Function to supply data.
    :param output_function: Function to format JSON output.
    :param station_id: The ID of the weather station to work with
    :type station_id: int
    :return: JSON data.
    """

    result = data_function(day, station_id)

    data,age = output_function(result)

    day_cache_control(age,day, station_id)

    web.header('Content-Type','application/json')
    web.header('Content-Length', str(len(data)))
    return data

def get_day_samples_data(day, station_id):
    """
    Gets the full days samples.
    :param day: Day to get samples for.
    :param station_id: The ID of the weather station to work with
    :type station_id: int
    :return:
    """
    params = dict(date = day, station=station_id)
    result = config.db.query("""select s.time_stamp::timestamptz,
               s.temperature,
               s.dew_point,
               s.apparent_temperature,
               s.wind_chill,
               s.relative_humidity,
               s.absolute_pressure,
               s.time_stamp - (st.sample_interval * '1 second'::interval) as prev_sample_time,
               CASE WHEN (s.time_stamp - prev.time_stamp) > ((st.sample_interval * 2) * '1 second'::interval) THEN
                  true
               else
                  false
               end as gap,
               s.average_wind_speed,
               s.gust_wind_speed
    from sample s, sample prev
    inner join station st on st.station_id = prev.station_id
    where date(s.time_stamp) = $date
<<<<<<< HEAD
      and prev.time_stamp = (select max(time_stamp) from sample where time_stamp < s.time_stamp and station_id = $station)
      and s.station_id = $station
      and prev.station_id = $station"""
=======
      and prev.time_stamp = (select max(time_stamp) from sample where time_stamp < s.time_stamp)
    order by s.time_stamp asc"""
>>>>>>> c82ec1bd
                             , params)

    return result

def get_7day_samples_data(day, station_id):
    """
    Gets samples for the 7-day period ending on the specified date.
    :param day: End date for the 7-day period
    :param station_id: The ID of the weather station to work with
    :type station_id: int
    :return: Query data
    """
    params = dict(date = day, station = station_id)
    result = config.db.query("""select s.time_stamp,
           s.temperature,
           s.dew_point,
           s.apparent_temperature,
           s.wind_chill,
           s.relative_humidity,
           s.absolute_pressure,
           s.time_stamp - (st.sample_interval * '1 second'::interval) as prev_sample_time,
           CASE WHEN (s.time_stamp - prev.time_stamp) > ((st.sample_interval * 2) * '1 second'::interval) THEN
              true
           else
              false
           end as gap,
           s.average_wind_speed,
           s.gust_wind_speed
    from sample s, sample prev, station st,
         (select max(time_stamp) as ts from sample where date(time_stamp) = $date and station_id = $station) as max_ts
    where s.time_stamp <= max_ts.ts     -- 604800 seconds in a week.
      and s.time_stamp >= (max_ts.ts - (604800 * '1 second'::interval))
      and prev.time_stamp = (select max(time_stamp) from sample where time_stamp < s.time_stamp)
      and s.station_id = $station
      and prev.station_id = $station
      and st.station_id = prev.station_id
    order by s.time_stamp asc
    """, params)
    return result

def get_7day_30mavg_samples_data(day, station_id):
    """
    Gets 30-minute averaged sample data over the 7-day period ending on the
    specified day.
    :param day: end date.
    :param station_id: The ID of the weather station to work with
    :type station_id: int
    :return: Data.
    """
    params = dict(date = day, station = station_id)
    result = config.db.query("""select min(iq.time_stamp) as time_stamp,
       avg(iq.temperature) as temperature,
       avg(iq.dew_point) as dew_point,
       avg(iq.apparent_temperature) as apparent_temperature,
       avg(wind_chill) as wind_chill,
       avg(relative_humidity)::integer as relative_humidity,
       avg(absolute_pressure) as absolute_pressure,
       min(prev_sample_time) as prev_sample_time,
       bool_or(gap) as gap,
       avg(iq.average_wind_speed) as average_wind_speed,
       max(iq.gust_wind_speed) as gust_wind_speed
from (
        select cur.time_stamp,
               (extract(epoch from cur.time_stamp) / 1800)::integer AS quadrant,
               cur.temperature,
               cur.dew_point,
               cur.apparent_temperature,
               cur.wind_chill,
               cur.relative_humidity,
               cur.absolute_pressure,
               cur.time_stamp - (st.sample_interval * '1 second'::interval) as prev_sample_time,
               CASE WHEN (cur.time_stamp - prev.time_stamp) > ((st.sample_interval * 2) * '1 second'::interval) THEN
                  true
               else
                  false
               end as gap,
               cur.average_wind_speed,
               cur.gust_wind_speed
        from sample cur, sample prev, station st,
             (select max(time_stamp) as ts from sample where date(time_stamp) = $date and station_id = $station) as max_ts
        where cur.time_stamp <= max_ts.ts     -- 604800 seconds in a week.
          and cur.time_stamp >= (max_ts.ts - (604800 * '1 second'::interval))
          and prev.time_stamp = (select max(time_stamp) from sample where time_stamp < cur.time_stamp)
          and cur.station_id = $station
          and prev.station_id = $station
          and st.station_id = cur.station_id
        order by cur.time_stamp asc) as iq
group by iq.quadrant
order by iq.quadrant asc""", params)
    return result

def get_days_hourly_rainfall_data(day, station_id):
    """
    Gets the days hourly rainfall data.
    :param day: Day to get rainfall data for.
    :param station_id: The ID of the weather station to work with
    :type station_id: int
    :return: Rainfall data query result
    """

    params = dict(date = day, station = station_id)

    result = config.db.query("""select date_trunc('hour',time_stamp) as time_stamp,
           sum(rainfall) as rainfall
    from sample
    where time_stamp::date = $date
    and station_id = $station
    group by date_trunc('hour',time_stamp)
    order by date_trunc('hour',time_stamp) asc""", params)

    return result

def get_7day_hourly_rainfall_data(day, station_id):
    """
    Gets hourly rainfall data for the 7 day period ending at the specified date.
    :param day: End of the 7 day period
    :param station_id: The ID of the weather station to work with
    :type station_id: int
    :return: Rainfall data query result.
    """

    params = dict(date = day, station = station_id)

    result = config.db.query("""select date_trunc('hour',time_stamp) as time_stamp,
           sum(rainfall) as rainfall
    from sample, (
        select max(time_stamp) as ts
        from sample
        where time_stamp::date = $date
        and station_id = $station) as max_ts
    where time_stamp <= max_ts.ts
      and time_stamp >= (max_ts.ts - (604800 * '1 second'::interval))
      and station_id = $station
    group by date_trunc('hour',time_stamp)
    order by date_trunc('hour',time_stamp) asc""", params)

    return result

def get_day_indoor_samples_data(day, station_id):
    """
    Gets indoor query data for the specific day.
    :param day: Day to get data for
    :param station_id: The ID of the weather station to work with
    :type station_id: int
    :return: Query data
    """

    params = dict(date = day, station=station_id)
    result = config.db.query("""select s.time_stamp::timestamptz,
s.indoor_temperature,
s.indoor_relative_humidity,
           s.time_stamp - (st.sample_interval * '1 second'::interval) as prev_sample_time,
           CASE WHEN (s.time_stamp - prev.time_stamp) > ((st.sample_interval * 2) * '1 second'::interval) THEN
              true
           else
              false
           end as gap
from sample s, sample prev
inner join station st on st.station_id = prev.station_id
where date(s.time_stamp) = $date
<<<<<<< HEAD
  and prev.time_stamp = (select max(time_stamp) from sample where time_stamp < s.time_stamp and station_id = $station)
  and s.station_id = $station
  and prev.station_id = $station""", params)
=======
  and prev.time_stamp = (select max(time_stamp) from sample where time_stamp < s.time_stamp)
order by s.time_stamp asc""", params)
>>>>>>> c82ec1bd

    return result

def get_7day_indoor_samples_data(day, station_id):
    """
    Gets query data for the 7-day indoor samples data set
    :param day: The day to get samples for
    :param station_id: The ID of the weather station to work with
    :type station_id: int
    :return:
    """

    params = dict(date = day, station = station_id)
    result = config.db.query("""select s.time_stamp,
                   s.indoor_temperature,
                   s.indoor_relative_humidity,
                   s.time_stamp - (st.sample_interval * '1 second'::interval) as prev_sample_time,
                   CASE WHEN (s.time_stamp - prev.time_stamp) > ((st.sample_interval * 2) * '1 second'::interval) THEN
                      true
                   else
                      false
                   end as gap
            from sample s, sample prev, station st,
                 (select max(time_stamp) as ts from sample where date(time_stamp) = $date and station_id = $station) as max_ts
            where s.time_stamp <= max_ts.ts     -- 604800 seconds in a week.
              and s.time_stamp >= (max_ts.ts - (604800 * '1 second'::interval))
              and prev.time_stamp = (select max(time_stamp) from sample where time_stamp < s.time_stamp)
              and s.station_id = $station
              and prev.station_id = $station
              and st.station_id = prev.station_id
            order by s.time_stamp asc
            """, params)

    return result

def get_7day_30mavg_indoor_samples_data(day, station_id):
    """
    Gets 30-minute averaged data for the 7-day period ending on the specified
    date.
    :param day: End date for 7-day period
    :param station_id: The ID of the weather station to work with
    :type station_id: int
    :return: Query data
    """

    params = dict(date = day, station=station_id)
    result = config.db.query("""select min(iq.time_stamp) as time_stamp,
       avg(iq.indoor_temperature) as indoor_temperature,
       avg(indoor_relative_humidity)::integer as indoor_relative_humidity,
       min(prev_sample_time) as prev_sample_time,
       bool_or(gap) as gap
from (
        select cur.time_stamp,
               (extract(epoch from cur.time_stamp) / 1800)::integer AS quadrant,
               cur.indoor_temperature,
               cur.indoor_relative_humidity,
               cur.time_stamp - (st.sample_interval * '1 second'::interval) as prev_sample_time,
               CASE WHEN (cur.time_stamp - prev.time_stamp) > ((st.sample_interval * 2) * '1 second'::interval) THEN
                  true
               else
                  false
               end as gap
        from sample cur, sample prev, station st,
             (select max(time_stamp) as ts from sample where date(time_stamp) = $date and station_id = $station) as max_ts
        where cur.time_stamp <= max_ts.ts     -- 604800 seconds in a week.
          and cur.time_stamp >= (max_ts.ts - (604800 * '1 second'::interval))
          and prev.time_stamp = (select max(time_stamp) from sample where time_stamp < cur.time_stamp and station_id = $station)
          and cur.station_id = $station
          and prev.station_id = $station
          and st.station_id = cur.station_id
        order by cur.time_stamp asc) as iq
group by iq.quadrant
order by iq.quadrant asc""", params)

    return result

# Data sources available at the day level.
datasources = {
    'samples': {
        'desc': 'All outdoor samples for the day. Should be around 288 records.',
        'func': lambda day, station_id: get_day_dataset(day, get_day_samples_data, outdoor_sample_result_to_json, station_id)
    },
    '7day_samples':{
        'desc': 'Averaged outdoor samples every 30 minutes for the past 7 days.',
        'func': lambda day, station_id: get_day_dataset(day,get_7day_samples_data,outdoor_sample_result_to_json, station_id)
    },
    '7day_30m_avg_samples':{
        'desc': 'Averaged outdoor samples every 30 minutes for the past 7 days.',
        'func': lambda day, station_id: get_day_dataset(day,get_7day_30mavg_samples_data,outdoor_sample_result_to_json, station_id)
    },
    'records': {
        'desc': 'Records for the day.',
        'func': get_day_records
    },
    'rainfall': {
        'desc': 'Rainfall totals for the day and the past seven days.',
        'func': get_day_rainfall
    },
    'hourly_rainfall': {
        'desc': 'Total rainfall for each hour in the day',
        'func': lambda day, station_id: get_day_dataset(day,get_days_hourly_rainfall_data,rainfall_sample_result_to_json, station_id)
    },
    '7day_hourly_rainfall': {
        'desc': 'Total rainfall for each hour in the past seven days.',
        'func': lambda day, station_id: get_day_dataset(day,get_7day_hourly_rainfall_data,rainfall_sample_result_to_json, station_id)
    },
    'indoor_samples': {
        'desc': 'All indoor samples for the day. Should be around 288 records.',
        'func': lambda day, station_id: get_day_dataset(day,get_day_indoor_samples_data,indoor_sample_result_to_json, station_id)
    },
    '7day_indoor_samples': {
        'desc': 'Every indoor sample over the past seven days. Should be around 2016 records.',
        'func': lambda day, station_id: get_day_dataset(day,get_7day_indoor_samples_data,indoor_sample_result_to_json, station_id)
    },
    '7day_30m_avg_indoor_samples': {
        'desc': 'Averaged indoor samples every 30 minutes for the past 7 days.',
        'func': lambda day, station_id: get_day_dataset(day,get_7day_30mavg_indoor_samples_data,indoor_sample_result_to_json, station_id)
    },
}

# These are all the available datasources ('files') for the day datatable
# route.
datatable_datasources = {
    'samples': {
        'desc': 'All outdoor samples for the day. Should be around 288 records.',
        'func': lambda day, station_id: get_day_dataset(day, get_day_samples_data, outdoor_sample_result_to_datatable, station_id)
    },
    '7day_samples': {
        'desc': 'Every outdoor sample over the past seven days. Should be around 2016 records.',
        'func': lambda day, station_id: get_day_dataset(day,get_7day_samples_data,outdoor_sample_result_to_datatable, station_id)
    },
    '7day_30m_avg_samples': {
        'desc': 'Averaged outdoor samples every 30 minutes for the past 7 days.',
        'func': lambda day, station_id: get_day_dataset(day,get_7day_30mavg_samples_data,outdoor_sample_result_to_datatable, station_id)
    },
    'indoor_samples': {
        'desc': 'All indoor samples for the day. Should be around 288 records.',
        'func': lambda day, station_id: get_day_dataset(day,get_day_indoor_samples_data,indoor_sample_result_to_datatable, station_id)
    },
    '7day_indoor_samples': {
        'desc': 'Every indoor sample over the past seven days. Should be around 2016 records.',
        'func': lambda day, station_id: get_day_dataset(day,get_7day_indoor_samples_data,indoor_sample_result_to_datatable, station_id)
    },
    '7day_30m_avg_indoor_samples': {
        'desc': 'Averaged indoor samples every 30 minutes for the past 7 days.',
        'func': lambda day, station_id: get_day_dataset(day,get_7day_30mavg_indoor_samples_data,indoor_sample_result_to_datatable, station_id)
    },
    'hourly_rainfall': {
        'desc': 'Total rainfall for each hour in the day',
        'func': lambda day, station_id: get_day_dataset(day,get_days_hourly_rainfall_data,rainfall_to_datatable, station_id)
    },
    '7day_hourly_rainfall': {
        'desc': 'Total rainfall for each hour in the past seven days.',
        'func': lambda day, station_id: get_day_dataset(day,get_7day_hourly_rainfall_data,rainfall_to_datatable, station_id)
    },
}

def datasource_dispatch(station, datasource_dict, dataset, day):
    """
    Dispatches a request for a data source.
    :param station: Station to use
    :type station: str
    :param datasource_dict: Dict of datasources that are valid at this point.
    :type datasource_dict: dict
    :param dataset: dataset that was requested
    :type dataset: str
    :param day: Day that data was requested for
    :type day: date
    :return: Response data
    :raise: web.NotFound() if request is invalid
    """

    station_id = get_station_id(station)
    if station_id is None:
        raise web.NotFound()

    # Make sure the day actually exists in the database before we go
    # any further.
    if not day_exists(day, station_id):
        raise web.NotFound()

    if dataset in datasource_dict:
        if datasource_dict[dataset]['func'] is None:
            raise web.NotFound()
        return datasource_dict[dataset]['func'](day, station_id)
    else:
        raise web.NotFound()

def json_dispatch(station, dataset, day):
    """
    Dispatches a request for generic JSON data.
    :param station: Station to get data for.
    :param dataset: Data set to get.
    :param day: Day to get data for.
    :return: JSON data.
    """

    return datasource_dispatch(station,
                               datasources,
                               dataset,
                               day)

class data_json:
    """
    Gets data for a particular day in Googles DataTable format.
    """
    def GET(self, station, year, month, day, dataset):
        """
        Gets plain (non-datatable) JSON data sources.
        :param station: Station to get data for
        :type station: str
        :param year: Year to get data for
        :type year: str
        :param month: month to get data for
        :type month: str
        :param day: day to get data for
        :type day: str
        :param dataset: The dataset (filename) to retrieve
        :type dataset: str
        :return: the JSON dataset requested
        :rtype: str
        :raise: web.NotFound if an invalid request is made.
        """
        this_date = date(int(year),int(month),int(day))
        return json_dispatch(station, dataset,this_date)

def dt_json_dispatch(station, dataset, date):
    """
    Dispatches a Day-level DataTable format JSON data set request.
    :param station: Station to get data for.
    :param dataset: Data set to get
    :param date: Date to get data for.
    :return: JSON data.
    """
    return datasource_dispatch(station,
                               datatable_datasources,
                               dataset,
                               date)

class dt_json:
    """
    Gets data for a particular day in Googles DataTable format.
    """
    def GET(self, station, year, month, day, dataset):
        """
        Handles requests for per-day JSON data sources in Googles datatable
        format.
        :param station: Station to get data for
        :type station: str
        :param year: Year to get data for
        :type year: str
        :param month: month to get data for
        :type month: str
        :param day: day to get data for
        :type day: str
        :param dataset: The dataset (filename) to retrieve
        :type dataset: str
        :return: JSON Data for whatever dataset was requested.
        :raise: web.NotFound if an invalid request is made.
        """
        this_date = date(int(year),int(month),int(day))
        return dt_json_dispatch(station, dataset, this_date)<|MERGE_RESOLUTION|>--- conflicted
+++ resolved
@@ -1,592 +1,584 @@
-# coding=utf-8
-"""
-Provides access to zxweather daily data over HTTP in a number of formats.
-Used for generating charts in JavaScript, etc.
-"""
-
-from datetime import date, datetime
-from cache import day_cache_control
-from database import get_daily_records, get_daily_rainfall, get_latest_sample_timestamp, day_exists, get_station_id
-import web
-import config
-import json
-from data.util import outdoor_sample_result_to_json, rainfall_sample_result_to_json, indoor_sample_result_to_datatable, indoor_sample_result_to_json, outdoor_sample_result_to_datatable, rainfall_to_datatable
-
-__author__ = 'David Goodwin'
-
-
-def get_day_records(day, station_id):
-    """
-    Gets JSON data containing records for the day.
-    :param day: The day to get records for
-    :type day: date
-    :param station_id: The ID of the weather station to work with
-    :type station_id: int
-    :return: The days records in JSON form
-    :rtype: str
-    """
-    records = get_daily_records(day, station_id)
-
-    data = {
-        'date_stamp': str(records.date_stamp),
-        'total_rainfall': records.total_rainfall,
-        'max_gust_wind_speed': records.max_gust_wind_speed,
-        'max_gust_wind_speed_ts': str(records.max_gust_wind_speed_ts),
-        'max_average_wind_speed': records.max_average_wind_speed,
-        'max_average_wind_speed_ts': str(records.max_average_wind_speed_ts),
-        'min_absolute_pressure': records.min_absolute_pressure,
-        'min_absolute_pressure_ts': str(records.min_absolute_pressure_ts),
-        'max_absolute_pressure': records.max_absolute_pressure,
-        'max_absolute_pressure_ts': str(records.max_absolute_pressure_ts),
-        'min_apparent_temperature': records.min_apparent_temperature,
-        'min_apparent_temperature_ts': str(records.min_apparent_temperature_ts),
-        'max_apparent_temperature': records.max_apparent_temperature,
-        'max_apparent_temperature_ts': str(records.max_apparent_temperature_ts),
-        'min_wind_chill': records.min_wind_chill,
-        'min_wind_chill_ts': str(records.min_wind_chill_ts),
-        'max_wind_chill': records.max_wind_chill,
-        'max_wind_chill_ts': str(records.max_wind_chill_ts),
-        'min_dew_point': records.min_dew_point,
-        'min_dew_point_ts': str(records.min_dew_point_ts),
-        'max_dew_point': records.max_dew_point,
-        'max_dew_point_ts': str(records.max_dew_point_ts),
-        'min_temperature': records.min_temperature,
-        'min_temperature_ts': str(records.min_temperature_ts),
-        'max_temperature': records.max_temperature,
-        'max_temperature_ts': str(records.max_temperature_ts),
-        'min_humidity': records.min_humidity,
-        'min_humidity_ts': str(records.min_humidity_ts),
-        'max_humidity': records.max_humidity,
-        'max_humidity_ts': str(records.max_humidity_ts),
-        }
-
-    # Find the most recent timestamp (used for Last-Modified header)
-    age = records.max_gust_wind_speed_ts
-    if records.max_average_wind_speed_ts > age: age = records.max_average_wind_speed_ts
-    if records.min_absolute_pressure_ts > age: age = records.min_absolute_pressure_ts
-    if records.max_absolute_pressure_ts > age: age = records.max_absolute_pressure_ts
-    if records.min_apparent_temperature_ts > age: age = records.min_apparent_temperature_ts
-    if records.max_apparent_temperature_ts > age: age = records.max_apparent_temperature_ts
-    if records.min_wind_chill_ts > age: age = records.min_wind_chill_ts
-    if records.max_wind_chill_ts > age: age = records.max_wind_chill_ts
-    if records.min_dew_point_ts > age: age = records.min_dew_point_ts
-    if records.max_dew_point_ts > age: age = records.max_dew_point_ts
-    if records.min_temperature_ts > age: age = records.min_temperature_ts
-    if records.max_temperature_ts > age: age = records.max_temperature_ts
-    if records.min_humidity_ts > age: age = records.min_humidity_ts
-    if records.max_humidity_ts > age: age = records.max_humidity_ts
-
-    age = datetime.combine(day,age)
-
-    json_data = json.dumps(data)
-
-    day_cache_control(age,day, station_id)
-    web.header('Content-Type','application/json')
-    web.header('Content-Length', str(len(json_data)))
-    return json_data
-
-def get_day_rainfall(day, station_id):
-    """
-    Gets JSON data containing total rainfall for the day and the past seven
-    days.
-    :param day:
-    :param station_id: The ID of the weather station to work with
-    :type station_id: int
-    """
-    rainfall = get_daily_rainfall(day, station_id)
-
-    age = get_latest_sample_timestamp(station_id)
-    json_data = json.dumps(rainfall)
-    day_cache_control(age,day, station_id)
-    web.header('Content-Type','application/json')
-    web.header('Content-Length', str(len(json_data)))
-    return json_data
-
-def get_day_dataset(day, data_function, output_function, station_id):
-    """
-    Gets day-level JSON data using the supplied data function and then
-    converts it to JSON using the supplied output function.
-
-    :param day: Day to get data for.
-    :param data_function: Function to supply data.
-    :param output_function: Function to format JSON output.
-    :param station_id: The ID of the weather station to work with
-    :type station_id: int
-    :return: JSON data.
-    """
-
-    result = data_function(day, station_id)
-
-    data,age = output_function(result)
-
-    day_cache_control(age,day, station_id)
-
-    web.header('Content-Type','application/json')
-    web.header('Content-Length', str(len(data)))
-    return data
-
-def get_day_samples_data(day, station_id):
-    """
-    Gets the full days samples.
-    :param day: Day to get samples for.
-    :param station_id: The ID of the weather station to work with
-    :type station_id: int
-    :return:
-    """
-    params = dict(date = day, station=station_id)
-    result = config.db.query("""select s.time_stamp::timestamptz,
-               s.temperature,
-               s.dew_point,
-               s.apparent_temperature,
-               s.wind_chill,
-               s.relative_humidity,
-               s.absolute_pressure,
-               s.time_stamp - (st.sample_interval * '1 second'::interval) as prev_sample_time,
-               CASE WHEN (s.time_stamp - prev.time_stamp) > ((st.sample_interval * 2) * '1 second'::interval) THEN
-                  true
-               else
-                  false
-               end as gap,
-               s.average_wind_speed,
-               s.gust_wind_speed
-    from sample s, sample prev
-    inner join station st on st.station_id = prev.station_id
-    where date(s.time_stamp) = $date
-<<<<<<< HEAD
-      and prev.time_stamp = (select max(time_stamp) from sample where time_stamp < s.time_stamp and station_id = $station)
-      and s.station_id = $station
-      and prev.station_id = $station"""
-=======
-      and prev.time_stamp = (select max(time_stamp) from sample where time_stamp < s.time_stamp)
-    order by s.time_stamp asc"""
->>>>>>> c82ec1bd
-                             , params)
-
-    return result
-
-def get_7day_samples_data(day, station_id):
-    """
-    Gets samples for the 7-day period ending on the specified date.
-    :param day: End date for the 7-day period
-    :param station_id: The ID of the weather station to work with
-    :type station_id: int
-    :return: Query data
-    """
-    params = dict(date = day, station = station_id)
-    result = config.db.query("""select s.time_stamp,
-           s.temperature,
-           s.dew_point,
-           s.apparent_temperature,
-           s.wind_chill,
-           s.relative_humidity,
-           s.absolute_pressure,
-           s.time_stamp - (st.sample_interval * '1 second'::interval) as prev_sample_time,
-           CASE WHEN (s.time_stamp - prev.time_stamp) > ((st.sample_interval * 2) * '1 second'::interval) THEN
-              true
-           else
-              false
-           end as gap,
-           s.average_wind_speed,
-           s.gust_wind_speed
-    from sample s, sample prev, station st,
-         (select max(time_stamp) as ts from sample where date(time_stamp) = $date and station_id = $station) as max_ts
-    where s.time_stamp <= max_ts.ts     -- 604800 seconds in a week.
-      and s.time_stamp >= (max_ts.ts - (604800 * '1 second'::interval))
-      and prev.time_stamp = (select max(time_stamp) from sample where time_stamp < s.time_stamp)
-      and s.station_id = $station
-      and prev.station_id = $station
-      and st.station_id = prev.station_id
-    order by s.time_stamp asc
-    """, params)
-    return result
-
-def get_7day_30mavg_samples_data(day, station_id):
-    """
-    Gets 30-minute averaged sample data over the 7-day period ending on the
-    specified day.
-    :param day: end date.
-    :param station_id: The ID of the weather station to work with
-    :type station_id: int
-    :return: Data.
-    """
-    params = dict(date = day, station = station_id)
-    result = config.db.query("""select min(iq.time_stamp) as time_stamp,
-       avg(iq.temperature) as temperature,
-       avg(iq.dew_point) as dew_point,
-       avg(iq.apparent_temperature) as apparent_temperature,
-       avg(wind_chill) as wind_chill,
-       avg(relative_humidity)::integer as relative_humidity,
-       avg(absolute_pressure) as absolute_pressure,
-       min(prev_sample_time) as prev_sample_time,
-       bool_or(gap) as gap,
-       avg(iq.average_wind_speed) as average_wind_speed,
-       max(iq.gust_wind_speed) as gust_wind_speed
-from (
-        select cur.time_stamp,
-               (extract(epoch from cur.time_stamp) / 1800)::integer AS quadrant,
-               cur.temperature,
-               cur.dew_point,
-               cur.apparent_temperature,
-               cur.wind_chill,
-               cur.relative_humidity,
-               cur.absolute_pressure,
-               cur.time_stamp - (st.sample_interval * '1 second'::interval) as prev_sample_time,
-               CASE WHEN (cur.time_stamp - prev.time_stamp) > ((st.sample_interval * 2) * '1 second'::interval) THEN
-                  true
-               else
-                  false
-               end as gap,
-               cur.average_wind_speed,
-               cur.gust_wind_speed
-        from sample cur, sample prev, station st,
-             (select max(time_stamp) as ts from sample where date(time_stamp) = $date and station_id = $station) as max_ts
-        where cur.time_stamp <= max_ts.ts     -- 604800 seconds in a week.
-          and cur.time_stamp >= (max_ts.ts - (604800 * '1 second'::interval))
-          and prev.time_stamp = (select max(time_stamp) from sample where time_stamp < cur.time_stamp)
-          and cur.station_id = $station
-          and prev.station_id = $station
-          and st.station_id = cur.station_id
-        order by cur.time_stamp asc) as iq
-group by iq.quadrant
-order by iq.quadrant asc""", params)
-    return result
-
-def get_days_hourly_rainfall_data(day, station_id):
-    """
-    Gets the days hourly rainfall data.
-    :param day: Day to get rainfall data for.
-    :param station_id: The ID of the weather station to work with
-    :type station_id: int
-    :return: Rainfall data query result
-    """
-
-    params = dict(date = day, station = station_id)
-
-    result = config.db.query("""select date_trunc('hour',time_stamp) as time_stamp,
-           sum(rainfall) as rainfall
-    from sample
-    where time_stamp::date = $date
-    and station_id = $station
-    group by date_trunc('hour',time_stamp)
-    order by date_trunc('hour',time_stamp) asc""", params)
-
-    return result
-
-def get_7day_hourly_rainfall_data(day, station_id):
-    """
-    Gets hourly rainfall data for the 7 day period ending at the specified date.
-    :param day: End of the 7 day period
-    :param station_id: The ID of the weather station to work with
-    :type station_id: int
-    :return: Rainfall data query result.
-    """
-
-    params = dict(date = day, station = station_id)
-
-    result = config.db.query("""select date_trunc('hour',time_stamp) as time_stamp,
-           sum(rainfall) as rainfall
-    from sample, (
-        select max(time_stamp) as ts
-        from sample
-        where time_stamp::date = $date
-        and station_id = $station) as max_ts
-    where time_stamp <= max_ts.ts
-      and time_stamp >= (max_ts.ts - (604800 * '1 second'::interval))
-      and station_id = $station
-    group by date_trunc('hour',time_stamp)
-    order by date_trunc('hour',time_stamp) asc""", params)
-
-    return result
-
-def get_day_indoor_samples_data(day, station_id):
-    """
-    Gets indoor query data for the specific day.
-    :param day: Day to get data for
-    :param station_id: The ID of the weather station to work with
-    :type station_id: int
-    :return: Query data
-    """
-
-    params = dict(date = day, station=station_id)
-    result = config.db.query("""select s.time_stamp::timestamptz,
-s.indoor_temperature,
-s.indoor_relative_humidity,
-           s.time_stamp - (st.sample_interval * '1 second'::interval) as prev_sample_time,
-           CASE WHEN (s.time_stamp - prev.time_stamp) > ((st.sample_interval * 2) * '1 second'::interval) THEN
-              true
-           else
-              false
-           end as gap
-from sample s, sample prev
-inner join station st on st.station_id = prev.station_id
-where date(s.time_stamp) = $date
-<<<<<<< HEAD
-  and prev.time_stamp = (select max(time_stamp) from sample where time_stamp < s.time_stamp and station_id = $station)
-  and s.station_id = $station
-  and prev.station_id = $station""", params)
-=======
-  and prev.time_stamp = (select max(time_stamp) from sample where time_stamp < s.time_stamp)
-order by s.time_stamp asc""", params)
->>>>>>> c82ec1bd
-
-    return result
-
-def get_7day_indoor_samples_data(day, station_id):
-    """
-    Gets query data for the 7-day indoor samples data set
-    :param day: The day to get samples for
-    :param station_id: The ID of the weather station to work with
-    :type station_id: int
-    :return:
-    """
-
-    params = dict(date = day, station = station_id)
-    result = config.db.query("""select s.time_stamp,
-                   s.indoor_temperature,
-                   s.indoor_relative_humidity,
-                   s.time_stamp - (st.sample_interval * '1 second'::interval) as prev_sample_time,
-                   CASE WHEN (s.time_stamp - prev.time_stamp) > ((st.sample_interval * 2) * '1 second'::interval) THEN
-                      true
-                   else
-                      false
-                   end as gap
-            from sample s, sample prev, station st,
-                 (select max(time_stamp) as ts from sample where date(time_stamp) = $date and station_id = $station) as max_ts
-            where s.time_stamp <= max_ts.ts     -- 604800 seconds in a week.
-              and s.time_stamp >= (max_ts.ts - (604800 * '1 second'::interval))
-              and prev.time_stamp = (select max(time_stamp) from sample where time_stamp < s.time_stamp)
-              and s.station_id = $station
-              and prev.station_id = $station
-              and st.station_id = prev.station_id
-            order by s.time_stamp asc
-            """, params)
-
-    return result
-
-def get_7day_30mavg_indoor_samples_data(day, station_id):
-    """
-    Gets 30-minute averaged data for the 7-day period ending on the specified
-    date.
-    :param day: End date for 7-day period
-    :param station_id: The ID of the weather station to work with
-    :type station_id: int
-    :return: Query data
-    """
-
-    params = dict(date = day, station=station_id)
-    result = config.db.query("""select min(iq.time_stamp) as time_stamp,
-       avg(iq.indoor_temperature) as indoor_temperature,
-       avg(indoor_relative_humidity)::integer as indoor_relative_humidity,
-       min(prev_sample_time) as prev_sample_time,
-       bool_or(gap) as gap
-from (
-        select cur.time_stamp,
-               (extract(epoch from cur.time_stamp) / 1800)::integer AS quadrant,
-               cur.indoor_temperature,
-               cur.indoor_relative_humidity,
-               cur.time_stamp - (st.sample_interval * '1 second'::interval) as prev_sample_time,
-               CASE WHEN (cur.time_stamp - prev.time_stamp) > ((st.sample_interval * 2) * '1 second'::interval) THEN
-                  true
-               else
-                  false
-               end as gap
-        from sample cur, sample prev, station st,
-             (select max(time_stamp) as ts from sample where date(time_stamp) = $date and station_id = $station) as max_ts
-        where cur.time_stamp <= max_ts.ts     -- 604800 seconds in a week.
-          and cur.time_stamp >= (max_ts.ts - (604800 * '1 second'::interval))
-          and prev.time_stamp = (select max(time_stamp) from sample where time_stamp < cur.time_stamp and station_id = $station)
-          and cur.station_id = $station
-          and prev.station_id = $station
-          and st.station_id = cur.station_id
-        order by cur.time_stamp asc) as iq
-group by iq.quadrant
-order by iq.quadrant asc""", params)
-
-    return result
-
-# Data sources available at the day level.
-datasources = {
-    'samples': {
-        'desc': 'All outdoor samples for the day. Should be around 288 records.',
-        'func': lambda day, station_id: get_day_dataset(day, get_day_samples_data, outdoor_sample_result_to_json, station_id)
-    },
-    '7day_samples':{
-        'desc': 'Averaged outdoor samples every 30 minutes for the past 7 days.',
-        'func': lambda day, station_id: get_day_dataset(day,get_7day_samples_data,outdoor_sample_result_to_json, station_id)
-    },
-    '7day_30m_avg_samples':{
-        'desc': 'Averaged outdoor samples every 30 minutes for the past 7 days.',
-        'func': lambda day, station_id: get_day_dataset(day,get_7day_30mavg_samples_data,outdoor_sample_result_to_json, station_id)
-    },
-    'records': {
-        'desc': 'Records for the day.',
-        'func': get_day_records
-    },
-    'rainfall': {
-        'desc': 'Rainfall totals for the day and the past seven days.',
-        'func': get_day_rainfall
-    },
-    'hourly_rainfall': {
-        'desc': 'Total rainfall for each hour in the day',
-        'func': lambda day, station_id: get_day_dataset(day,get_days_hourly_rainfall_data,rainfall_sample_result_to_json, station_id)
-    },
-    '7day_hourly_rainfall': {
-        'desc': 'Total rainfall for each hour in the past seven days.',
-        'func': lambda day, station_id: get_day_dataset(day,get_7day_hourly_rainfall_data,rainfall_sample_result_to_json, station_id)
-    },
-    'indoor_samples': {
-        'desc': 'All indoor samples for the day. Should be around 288 records.',
-        'func': lambda day, station_id: get_day_dataset(day,get_day_indoor_samples_data,indoor_sample_result_to_json, station_id)
-    },
-    '7day_indoor_samples': {
-        'desc': 'Every indoor sample over the past seven days. Should be around 2016 records.',
-        'func': lambda day, station_id: get_day_dataset(day,get_7day_indoor_samples_data,indoor_sample_result_to_json, station_id)
-    },
-    '7day_30m_avg_indoor_samples': {
-        'desc': 'Averaged indoor samples every 30 minutes for the past 7 days.',
-        'func': lambda day, station_id: get_day_dataset(day,get_7day_30mavg_indoor_samples_data,indoor_sample_result_to_json, station_id)
-    },
-}
-
-# These are all the available datasources ('files') for the day datatable
-# route.
-datatable_datasources = {
-    'samples': {
-        'desc': 'All outdoor samples for the day. Should be around 288 records.',
-        'func': lambda day, station_id: get_day_dataset(day, get_day_samples_data, outdoor_sample_result_to_datatable, station_id)
-    },
-    '7day_samples': {
-        'desc': 'Every outdoor sample over the past seven days. Should be around 2016 records.',
-        'func': lambda day, station_id: get_day_dataset(day,get_7day_samples_data,outdoor_sample_result_to_datatable, station_id)
-    },
-    '7day_30m_avg_samples': {
-        'desc': 'Averaged outdoor samples every 30 minutes for the past 7 days.',
-        'func': lambda day, station_id: get_day_dataset(day,get_7day_30mavg_samples_data,outdoor_sample_result_to_datatable, station_id)
-    },
-    'indoor_samples': {
-        'desc': 'All indoor samples for the day. Should be around 288 records.',
-        'func': lambda day, station_id: get_day_dataset(day,get_day_indoor_samples_data,indoor_sample_result_to_datatable, station_id)
-    },
-    '7day_indoor_samples': {
-        'desc': 'Every indoor sample over the past seven days. Should be around 2016 records.',
-        'func': lambda day, station_id: get_day_dataset(day,get_7day_indoor_samples_data,indoor_sample_result_to_datatable, station_id)
-    },
-    '7day_30m_avg_indoor_samples': {
-        'desc': 'Averaged indoor samples every 30 minutes for the past 7 days.',
-        'func': lambda day, station_id: get_day_dataset(day,get_7day_30mavg_indoor_samples_data,indoor_sample_result_to_datatable, station_id)
-    },
-    'hourly_rainfall': {
-        'desc': 'Total rainfall for each hour in the day',
-        'func': lambda day, station_id: get_day_dataset(day,get_days_hourly_rainfall_data,rainfall_to_datatable, station_id)
-    },
-    '7day_hourly_rainfall': {
-        'desc': 'Total rainfall for each hour in the past seven days.',
-        'func': lambda day, station_id: get_day_dataset(day,get_7day_hourly_rainfall_data,rainfall_to_datatable, station_id)
-    },
-}
-
-def datasource_dispatch(station, datasource_dict, dataset, day):
-    """
-    Dispatches a request for a data source.
-    :param station: Station to use
-    :type station: str
-    :param datasource_dict: Dict of datasources that are valid at this point.
-    :type datasource_dict: dict
-    :param dataset: dataset that was requested
-    :type dataset: str
-    :param day: Day that data was requested for
-    :type day: date
-    :return: Response data
-    :raise: web.NotFound() if request is invalid
-    """
-
-    station_id = get_station_id(station)
-    if station_id is None:
-        raise web.NotFound()
-
-    # Make sure the day actually exists in the database before we go
-    # any further.
-    if not day_exists(day, station_id):
-        raise web.NotFound()
-
-    if dataset in datasource_dict:
-        if datasource_dict[dataset]['func'] is None:
-            raise web.NotFound()
-        return datasource_dict[dataset]['func'](day, station_id)
-    else:
-        raise web.NotFound()
-
-def json_dispatch(station, dataset, day):
-    """
-    Dispatches a request for generic JSON data.
-    :param station: Station to get data for.
-    :param dataset: Data set to get.
-    :param day: Day to get data for.
-    :return: JSON data.
-    """
-
-    return datasource_dispatch(station,
-                               datasources,
-                               dataset,
-                               day)
-
-class data_json:
-    """
-    Gets data for a particular day in Googles DataTable format.
-    """
-    def GET(self, station, year, month, day, dataset):
-        """
-        Gets plain (non-datatable) JSON data sources.
-        :param station: Station to get data for
-        :type station: str
-        :param year: Year to get data for
-        :type year: str
-        :param month: month to get data for
-        :type month: str
-        :param day: day to get data for
-        :type day: str
-        :param dataset: The dataset (filename) to retrieve
-        :type dataset: str
-        :return: the JSON dataset requested
-        :rtype: str
-        :raise: web.NotFound if an invalid request is made.
-        """
-        this_date = date(int(year),int(month),int(day))
-        return json_dispatch(station, dataset,this_date)
-
-def dt_json_dispatch(station, dataset, date):
-    """
-    Dispatches a Day-level DataTable format JSON data set request.
-    :param station: Station to get data for.
-    :param dataset: Data set to get
-    :param date: Date to get data for.
-    :return: JSON data.
-    """
-    return datasource_dispatch(station,
-                               datatable_datasources,
-                               dataset,
-                               date)
-
-class dt_json:
-    """
-    Gets data for a particular day in Googles DataTable format.
-    """
-    def GET(self, station, year, month, day, dataset):
-        """
-        Handles requests for per-day JSON data sources in Googles datatable
-        format.
-        :param station: Station to get data for
-        :type station: str
-        :param year: Year to get data for
-        :type year: str
-        :param month: month to get data for
-        :type month: str
-        :param day: day to get data for
-        :type day: str
-        :param dataset: The dataset (filename) to retrieve
-        :type dataset: str
-        :return: JSON Data for whatever dataset was requested.
-        :raise: web.NotFound if an invalid request is made.
-        """
-        this_date = date(int(year),int(month),int(day))
+# coding=utf-8
+"""
+Provides access to zxweather daily data over HTTP in a number of formats.
+Used for generating charts in JavaScript, etc.
+"""
+
+from datetime import date, datetime
+from cache import day_cache_control
+from database import get_daily_records, get_daily_rainfall, get_latest_sample_timestamp, day_exists, get_station_id
+import web
+import config
+import json
+from data.util import outdoor_sample_result_to_json, rainfall_sample_result_to_json, indoor_sample_result_to_datatable, indoor_sample_result_to_json, outdoor_sample_result_to_datatable, rainfall_to_datatable
+
+__author__ = 'David Goodwin'
+
+
+def get_day_records(day, station_id):
+    """
+    Gets JSON data containing records for the day.
+    :param day: The day to get records for
+    :type day: date
+    :param station_id: The ID of the weather station to work with
+    :type station_id: int
+    :return: The days records in JSON form
+    :rtype: str
+    """
+    records = get_daily_records(day, station_id)
+
+    data = {
+        'date_stamp': str(records.date_stamp),
+        'total_rainfall': records.total_rainfall,
+        'max_gust_wind_speed': records.max_gust_wind_speed,
+        'max_gust_wind_speed_ts': str(records.max_gust_wind_speed_ts),
+        'max_average_wind_speed': records.max_average_wind_speed,
+        'max_average_wind_speed_ts': str(records.max_average_wind_speed_ts),
+        'min_absolute_pressure': records.min_absolute_pressure,
+        'min_absolute_pressure_ts': str(records.min_absolute_pressure_ts),
+        'max_absolute_pressure': records.max_absolute_pressure,
+        'max_absolute_pressure_ts': str(records.max_absolute_pressure_ts),
+        'min_apparent_temperature': records.min_apparent_temperature,
+        'min_apparent_temperature_ts': str(records.min_apparent_temperature_ts),
+        'max_apparent_temperature': records.max_apparent_temperature,
+        'max_apparent_temperature_ts': str(records.max_apparent_temperature_ts),
+        'min_wind_chill': records.min_wind_chill,
+        'min_wind_chill_ts': str(records.min_wind_chill_ts),
+        'max_wind_chill': records.max_wind_chill,
+        'max_wind_chill_ts': str(records.max_wind_chill_ts),
+        'min_dew_point': records.min_dew_point,
+        'min_dew_point_ts': str(records.min_dew_point_ts),
+        'max_dew_point': records.max_dew_point,
+        'max_dew_point_ts': str(records.max_dew_point_ts),
+        'min_temperature': records.min_temperature,
+        'min_temperature_ts': str(records.min_temperature_ts),
+        'max_temperature': records.max_temperature,
+        'max_temperature_ts': str(records.max_temperature_ts),
+        'min_humidity': records.min_humidity,
+        'min_humidity_ts': str(records.min_humidity_ts),
+        'max_humidity': records.max_humidity,
+        'max_humidity_ts': str(records.max_humidity_ts),
+        }
+
+    # Find the most recent timestamp (used for Last-Modified header)
+    age = records.max_gust_wind_speed_ts
+    if records.max_average_wind_speed_ts > age: age = records.max_average_wind_speed_ts
+    if records.min_absolute_pressure_ts > age: age = records.min_absolute_pressure_ts
+    if records.max_absolute_pressure_ts > age: age = records.max_absolute_pressure_ts
+    if records.min_apparent_temperature_ts > age: age = records.min_apparent_temperature_ts
+    if records.max_apparent_temperature_ts > age: age = records.max_apparent_temperature_ts
+    if records.min_wind_chill_ts > age: age = records.min_wind_chill_ts
+    if records.max_wind_chill_ts > age: age = records.max_wind_chill_ts
+    if records.min_dew_point_ts > age: age = records.min_dew_point_ts
+    if records.max_dew_point_ts > age: age = records.max_dew_point_ts
+    if records.min_temperature_ts > age: age = records.min_temperature_ts
+    if records.max_temperature_ts > age: age = records.max_temperature_ts
+    if records.min_humidity_ts > age: age = records.min_humidity_ts
+    if records.max_humidity_ts > age: age = records.max_humidity_ts
+
+    age = datetime.combine(day,age)
+
+    json_data = json.dumps(data)
+
+    day_cache_control(age,day, station_id)
+    web.header('Content-Type','application/json')
+    web.header('Content-Length', str(len(json_data)))
+    return json_data
+
+def get_day_rainfall(day, station_id):
+    """
+    Gets JSON data containing total rainfall for the day and the past seven
+    days.
+    :param day:
+    :param station_id: The ID of the weather station to work with
+    :type station_id: int
+    """
+    rainfall = get_daily_rainfall(day, station_id)
+
+    age = get_latest_sample_timestamp(station_id)
+    json_data = json.dumps(rainfall)
+    day_cache_control(age,day, station_id)
+    web.header('Content-Type','application/json')
+    web.header('Content-Length', str(len(json_data)))
+    return json_data
+
+def get_day_dataset(day, data_function, output_function, station_id):
+    """
+    Gets day-level JSON data using the supplied data function and then
+    converts it to JSON using the supplied output function.
+
+    :param day: Day to get data for.
+    :param data_function: Function to supply data.
+    :param output_function: Function to format JSON output.
+    :param station_id: The ID of the weather station to work with
+    :type station_id: int
+    :return: JSON data.
+    """
+
+    result = data_function(day, station_id)
+
+    data,age = output_function(result)
+
+    day_cache_control(age,day, station_id)
+
+    web.header('Content-Type','application/json')
+    web.header('Content-Length', str(len(data)))
+    return data
+
+def get_day_samples_data(day, station_id):
+    """
+    Gets the full days samples.
+    :param day: Day to get samples for.
+    :param station_id: The ID of the weather station to work with
+    :type station_id: int
+    :return:
+    """
+    params = dict(date = day, station=station_id)
+    result = config.db.query("""select s.time_stamp::timestamptz,
+               s.temperature,
+               s.dew_point,
+               s.apparent_temperature,
+               s.wind_chill,
+               s.relative_humidity,
+               s.absolute_pressure,
+               s.time_stamp - (st.sample_interval * '1 second'::interval) as prev_sample_time,
+               CASE WHEN (s.time_stamp - prev.time_stamp) > ((st.sample_interval * 2) * '1 second'::interval) THEN
+                  true
+               else
+                  false
+               end as gap,
+               s.average_wind_speed,
+               s.gust_wind_speed
+    from sample s, sample prev
+    inner join station st on st.station_id = prev.station_id
+    where date(s.time_stamp) = $date
+      and prev.time_stamp = (select max(time_stamp) from sample where time_stamp < s.time_stamp and station_id = $station)
+      and s.station_id = $station
+      and prev.station_id = $station
+    order by s.time_stamp asc"""
+                             , params)
+
+    return result
+
+def get_7day_samples_data(day, station_id):
+    """
+    Gets samples for the 7-day period ending on the specified date.
+    :param day: End date for the 7-day period
+    :param station_id: The ID of the weather station to work with
+    :type station_id: int
+    :return: Query data
+    """
+    params = dict(date = day, station = station_id)
+    result = config.db.query("""select s.time_stamp,
+           s.temperature,
+           s.dew_point,
+           s.apparent_temperature,
+           s.wind_chill,
+           s.relative_humidity,
+           s.absolute_pressure,
+           s.time_stamp - (st.sample_interval * '1 second'::interval) as prev_sample_time,
+           CASE WHEN (s.time_stamp - prev.time_stamp) > ((st.sample_interval * 2) * '1 second'::interval) THEN
+              true
+           else
+              false
+           end as gap,
+           s.average_wind_speed,
+           s.gust_wind_speed
+    from sample s, sample prev, station st,
+         (select max(time_stamp) as ts from sample where date(time_stamp) = $date and station_id = $station) as max_ts
+    where s.time_stamp <= max_ts.ts     -- 604800 seconds in a week.
+      and s.time_stamp >= (max_ts.ts - (604800 * '1 second'::interval))
+      and prev.time_stamp = (select max(time_stamp) from sample where time_stamp < s.time_stamp)
+      and s.station_id = $station
+      and prev.station_id = $station
+      and st.station_id = prev.station_id
+    order by s.time_stamp asc
+    """, params)
+    return result
+
+def get_7day_30mavg_samples_data(day, station_id):
+    """
+    Gets 30-minute averaged sample data over the 7-day period ending on the
+    specified day.
+    :param day: end date.
+    :param station_id: The ID of the weather station to work with
+    :type station_id: int
+    :return: Data.
+    """
+    params = dict(date = day, station = station_id)
+    result = config.db.query("""select min(iq.time_stamp) as time_stamp,
+       avg(iq.temperature) as temperature,
+       avg(iq.dew_point) as dew_point,
+       avg(iq.apparent_temperature) as apparent_temperature,
+       avg(wind_chill) as wind_chill,
+       avg(relative_humidity)::integer as relative_humidity,
+       avg(absolute_pressure) as absolute_pressure,
+       min(prev_sample_time) as prev_sample_time,
+       bool_or(gap) as gap,
+       avg(iq.average_wind_speed) as average_wind_speed,
+       max(iq.gust_wind_speed) as gust_wind_speed
+from (
+        select cur.time_stamp,
+               (extract(epoch from cur.time_stamp) / 1800)::integer AS quadrant,
+               cur.temperature,
+               cur.dew_point,
+               cur.apparent_temperature,
+               cur.wind_chill,
+               cur.relative_humidity,
+               cur.absolute_pressure,
+               cur.time_stamp - (st.sample_interval * '1 second'::interval) as prev_sample_time,
+               CASE WHEN (cur.time_stamp - prev.time_stamp) > ((st.sample_interval * 2) * '1 second'::interval) THEN
+                  true
+               else
+                  false
+               end as gap,
+               cur.average_wind_speed,
+               cur.gust_wind_speed
+        from sample cur, sample prev, station st,
+             (select max(time_stamp) as ts from sample where date(time_stamp) = $date and station_id = $station) as max_ts
+        where cur.time_stamp <= max_ts.ts     -- 604800 seconds in a week.
+          and cur.time_stamp >= (max_ts.ts - (604800 * '1 second'::interval))
+          and prev.time_stamp = (select max(time_stamp) from sample where time_stamp < cur.time_stamp)
+          and cur.station_id = $station
+          and prev.station_id = $station
+          and st.station_id = cur.station_id
+        order by cur.time_stamp asc) as iq
+group by iq.quadrant
+order by iq.quadrant asc""", params)
+    return result
+
+def get_days_hourly_rainfall_data(day, station_id):
+    """
+    Gets the days hourly rainfall data.
+    :param day: Day to get rainfall data for.
+    :param station_id: The ID of the weather station to work with
+    :type station_id: int
+    :return: Rainfall data query result
+    """
+
+    params = dict(date = day, station = station_id)
+
+    result = config.db.query("""select date_trunc('hour',time_stamp) as time_stamp,
+           sum(rainfall) as rainfall
+    from sample
+    where time_stamp::date = $date
+    and station_id = $station
+    group by date_trunc('hour',time_stamp)
+    order by date_trunc('hour',time_stamp) asc""", params)
+
+    return result
+
+def get_7day_hourly_rainfall_data(day, station_id):
+    """
+    Gets hourly rainfall data for the 7 day period ending at the specified date.
+    :param day: End of the 7 day period
+    :param station_id: The ID of the weather station to work with
+    :type station_id: int
+    :return: Rainfall data query result.
+    """
+
+    params = dict(date = day, station = station_id)
+
+    result = config.db.query("""select date_trunc('hour',time_stamp) as time_stamp,
+           sum(rainfall) as rainfall
+    from sample, (
+        select max(time_stamp) as ts
+        from sample
+        where time_stamp::date = $date
+        and station_id = $station) as max_ts
+    where time_stamp <= max_ts.ts
+      and time_stamp >= (max_ts.ts - (604800 * '1 second'::interval))
+      and station_id = $station
+    group by date_trunc('hour',time_stamp)
+    order by date_trunc('hour',time_stamp) asc""", params)
+
+    return result
+
+def get_day_indoor_samples_data(day, station_id):
+    """
+    Gets indoor query data for the specific day.
+    :param day: Day to get data for
+    :param station_id: The ID of the weather station to work with
+    :type station_id: int
+    :return: Query data
+    """
+
+    params = dict(date = day, station=station_id)
+    result = config.db.query("""select s.time_stamp::timestamptz,
+s.indoor_temperature,
+s.indoor_relative_humidity,
+           s.time_stamp - (st.sample_interval * '1 second'::interval) as prev_sample_time,
+           CASE WHEN (s.time_stamp - prev.time_stamp) > ((st.sample_interval * 2) * '1 second'::interval) THEN
+              true
+           else
+              false
+           end as gap
+from sample s, sample prev
+inner join station st on st.station_id = prev.station_id
+where date(s.time_stamp) = $date
+  and prev.time_stamp = (select max(time_stamp) from sample where time_stamp < s.time_stamp and station_id = $station)
+  and s.station_id = $station
+  and prev.station_id = $station
+order by s.time_stamp asc""", params)
+
+    return result
+
+def get_7day_indoor_samples_data(day, station_id):
+    """
+    Gets query data for the 7-day indoor samples data set
+    :param day: The day to get samples for
+    :param station_id: The ID of the weather station to work with
+    :type station_id: int
+    :return:
+    """
+
+    params = dict(date = day, station = station_id)
+    result = config.db.query("""select s.time_stamp,
+                   s.indoor_temperature,
+                   s.indoor_relative_humidity,
+                   s.time_stamp - (st.sample_interval * '1 second'::interval) as prev_sample_time,
+                   CASE WHEN (s.time_stamp - prev.time_stamp) > ((st.sample_interval * 2) * '1 second'::interval) THEN
+                      true
+                   else
+                      false
+                   end as gap
+            from sample s, sample prev, station st,
+                 (select max(time_stamp) as ts from sample where date(time_stamp) = $date and station_id = $station) as max_ts
+            where s.time_stamp <= max_ts.ts     -- 604800 seconds in a week.
+              and s.time_stamp >= (max_ts.ts - (604800 * '1 second'::interval))
+              and prev.time_stamp = (select max(time_stamp) from sample where time_stamp < s.time_stamp)
+              and s.station_id = $station
+              and prev.station_id = $station
+              and st.station_id = prev.station_id
+            order by s.time_stamp asc
+            """, params)
+
+    return result
+
+def get_7day_30mavg_indoor_samples_data(day, station_id):
+    """
+    Gets 30-minute averaged data for the 7-day period ending on the specified
+    date.
+    :param day: End date for 7-day period
+    :param station_id: The ID of the weather station to work with
+    :type station_id: int
+    :return: Query data
+    """
+
+    params = dict(date = day, station=station_id)
+    result = config.db.query("""select min(iq.time_stamp) as time_stamp,
+       avg(iq.indoor_temperature) as indoor_temperature,
+       avg(indoor_relative_humidity)::integer as indoor_relative_humidity,
+       min(prev_sample_time) as prev_sample_time,
+       bool_or(gap) as gap
+from (
+        select cur.time_stamp,
+               (extract(epoch from cur.time_stamp) / 1800)::integer AS quadrant,
+               cur.indoor_temperature,
+               cur.indoor_relative_humidity,
+               cur.time_stamp - (st.sample_interval * '1 second'::interval) as prev_sample_time,
+               CASE WHEN (cur.time_stamp - prev.time_stamp) > ((st.sample_interval * 2) * '1 second'::interval) THEN
+                  true
+               else
+                  false
+               end as gap
+        from sample cur, sample prev, station st,
+             (select max(time_stamp) as ts from sample where date(time_stamp) = $date and station_id = $station) as max_ts
+        where cur.time_stamp <= max_ts.ts     -- 604800 seconds in a week.
+          and cur.time_stamp >= (max_ts.ts - (604800 * '1 second'::interval))
+          and prev.time_stamp = (select max(time_stamp) from sample where time_stamp < cur.time_stamp and station_id = $station)
+          and cur.station_id = $station
+          and prev.station_id = $station
+          and st.station_id = cur.station_id
+        order by cur.time_stamp asc) as iq
+group by iq.quadrant
+order by iq.quadrant asc""", params)
+
+    return result
+
+# Data sources available at the day level.
+datasources = {
+    'samples': {
+        'desc': 'All outdoor samples for the day. Should be around 288 records.',
+        'func': lambda day, station_id: get_day_dataset(day, get_day_samples_data, outdoor_sample_result_to_json, station_id)
+    },
+    '7day_samples':{
+        'desc': 'Averaged outdoor samples every 30 minutes for the past 7 days.',
+        'func': lambda day, station_id: get_day_dataset(day,get_7day_samples_data,outdoor_sample_result_to_json, station_id)
+    },
+    '7day_30m_avg_samples':{
+        'desc': 'Averaged outdoor samples every 30 minutes for the past 7 days.',
+        'func': lambda day, station_id: get_day_dataset(day,get_7day_30mavg_samples_data,outdoor_sample_result_to_json, station_id)
+    },
+    'records': {
+        'desc': 'Records for the day.',
+        'func': get_day_records
+    },
+    'rainfall': {
+        'desc': 'Rainfall totals for the day and the past seven days.',
+        'func': get_day_rainfall
+    },
+    'hourly_rainfall': {
+        'desc': 'Total rainfall for each hour in the day',
+        'func': lambda day, station_id: get_day_dataset(day,get_days_hourly_rainfall_data,rainfall_sample_result_to_json, station_id)
+    },
+    '7day_hourly_rainfall': {
+        'desc': 'Total rainfall for each hour in the past seven days.',
+        'func': lambda day, station_id: get_day_dataset(day,get_7day_hourly_rainfall_data,rainfall_sample_result_to_json, station_id)
+    },
+    'indoor_samples': {
+        'desc': 'All indoor samples for the day. Should be around 288 records.',
+        'func': lambda day, station_id: get_day_dataset(day,get_day_indoor_samples_data,indoor_sample_result_to_json, station_id)
+    },
+    '7day_indoor_samples': {
+        'desc': 'Every indoor sample over the past seven days. Should be around 2016 records.',
+        'func': lambda day, station_id: get_day_dataset(day,get_7day_indoor_samples_data,indoor_sample_result_to_json, station_id)
+    },
+    '7day_30m_avg_indoor_samples': {
+        'desc': 'Averaged indoor samples every 30 minutes for the past 7 days.',
+        'func': lambda day, station_id: get_day_dataset(day,get_7day_30mavg_indoor_samples_data,indoor_sample_result_to_json, station_id)
+    },
+}
+
+# These are all the available datasources ('files') for the day datatable
+# route.
+datatable_datasources = {
+    'samples': {
+        'desc': 'All outdoor samples for the day. Should be around 288 records.',
+        'func': lambda day, station_id: get_day_dataset(day, get_day_samples_data, outdoor_sample_result_to_datatable, station_id)
+    },
+    '7day_samples': {
+        'desc': 'Every outdoor sample over the past seven days. Should be around 2016 records.',
+        'func': lambda day, station_id: get_day_dataset(day,get_7day_samples_data,outdoor_sample_result_to_datatable, station_id)
+    },
+    '7day_30m_avg_samples': {
+        'desc': 'Averaged outdoor samples every 30 minutes for the past 7 days.',
+        'func': lambda day, station_id: get_day_dataset(day,get_7day_30mavg_samples_data,outdoor_sample_result_to_datatable, station_id)
+    },
+    'indoor_samples': {
+        'desc': 'All indoor samples for the day. Should be around 288 records.',
+        'func': lambda day, station_id: get_day_dataset(day,get_day_indoor_samples_data,indoor_sample_result_to_datatable, station_id)
+    },
+    '7day_indoor_samples': {
+        'desc': 'Every indoor sample over the past seven days. Should be around 2016 records.',
+        'func': lambda day, station_id: get_day_dataset(day,get_7day_indoor_samples_data,indoor_sample_result_to_datatable, station_id)
+    },
+    '7day_30m_avg_indoor_samples': {
+        'desc': 'Averaged indoor samples every 30 minutes for the past 7 days.',
+        'func': lambda day, station_id: get_day_dataset(day,get_7day_30mavg_indoor_samples_data,indoor_sample_result_to_datatable, station_id)
+    },
+    'hourly_rainfall': {
+        'desc': 'Total rainfall for each hour in the day',
+        'func': lambda day, station_id: get_day_dataset(day,get_days_hourly_rainfall_data,rainfall_to_datatable, station_id)
+    },
+    '7day_hourly_rainfall': {
+        'desc': 'Total rainfall for each hour in the past seven days.',
+        'func': lambda day, station_id: get_day_dataset(day,get_7day_hourly_rainfall_data,rainfall_to_datatable, station_id)
+    },
+}
+
+def datasource_dispatch(station, datasource_dict, dataset, day):
+    """
+    Dispatches a request for a data source.
+    :param station: Station to use
+    :type station: str
+    :param datasource_dict: Dict of datasources that are valid at this point.
+    :type datasource_dict: dict
+    :param dataset: dataset that was requested
+    :type dataset: str
+    :param day: Day that data was requested for
+    :type day: date
+    :return: Response data
+    :raise: web.NotFound() if request is invalid
+    """
+
+    station_id = get_station_id(station)
+    if station_id is None:
+        raise web.NotFound()
+
+    # Make sure the day actually exists in the database before we go
+    # any further.
+    if not day_exists(day, station_id):
+        raise web.NotFound()
+
+    if dataset in datasource_dict:
+        if datasource_dict[dataset]['func'] is None:
+            raise web.NotFound()
+        return datasource_dict[dataset]['func'](day, station_id)
+    else:
+        raise web.NotFound()
+
+def json_dispatch(station, dataset, day):
+    """
+    Dispatches a request for generic JSON data.
+    :param station: Station to get data for.
+    :param dataset: Data set to get.
+    :param day: Day to get data for.
+    :return: JSON data.
+    """
+
+    return datasource_dispatch(station,
+                               datasources,
+                               dataset,
+                               day)
+
+class data_json:
+    """
+    Gets data for a particular day in Googles DataTable format.
+    """
+    def GET(self, station, year, month, day, dataset):
+        """
+        Gets plain (non-datatable) JSON data sources.
+        :param station: Station to get data for
+        :type station: str
+        :param year: Year to get data for
+        :type year: str
+        :param month: month to get data for
+        :type month: str
+        :param day: day to get data for
+        :type day: str
+        :param dataset: The dataset (filename) to retrieve
+        :type dataset: str
+        :return: the JSON dataset requested
+        :rtype: str
+        :raise: web.NotFound if an invalid request is made.
+        """
+        this_date = date(int(year),int(month),int(day))
+        return json_dispatch(station, dataset,this_date)
+
+def dt_json_dispatch(station, dataset, date):
+    """
+    Dispatches a Day-level DataTable format JSON data set request.
+    :param station: Station to get data for.
+    :param dataset: Data set to get
+    :param date: Date to get data for.
+    :return: JSON data.
+    """
+    return datasource_dispatch(station,
+                               datatable_datasources,
+                               dataset,
+                               date)
+
+class dt_json:
+    """
+    Gets data for a particular day in Googles DataTable format.
+    """
+    def GET(self, station, year, month, day, dataset):
+        """
+        Handles requests for per-day JSON data sources in Googles datatable
+        format.
+        :param station: Station to get data for
+        :type station: str
+        :param year: Year to get data for
+        :type year: str
+        :param month: month to get data for
+        :type month: str
+        :param day: day to get data for
+        :type day: str
+        :param dataset: The dataset (filename) to retrieve
+        :type dataset: str
+        :return: JSON Data for whatever dataset was requested.
+        :raise: web.NotFound if an invalid request is made.
+        """
+        this_date = date(int(year),int(month),int(day))
         return dt_json_dispatch(station, dataset, this_date)