<<<<<<< HEAD
#include "fetchimagedatelistwebtask.h"

#include "json/json.h"
#include "datasource/webcachedb.h"

#include <QNetworkReply>
#include <QNetworkRequest>
#include <QtDebug>
#include <QMap>

#define DATASET_IMAGE_SOURCE_COUNTS "image_source_date_counts.json"

FetchImageDateListWebTask::FetchImageDateListWebTask(QString baseUrl,
                                                     QString stationCode,
                                                     WebDataSource* ds)
    : AbstractWebTask(baseUrl, stationCode, ds)
{
}

void FetchImageDateListWebTask::beginTask() {
    // Progress: Loading image source information
    emit subtaskChanged(tr("Downloading source dates..."));
    emit httpGet(QNetworkRequest(_stationBaseUrl + DATASET_IMAGE_SOURCE_COUNTS));
}

void FetchImageDateListWebTask::networkReplyReceived(QNetworkReply *reply) {
    reply->deleteLater();

    processDateList(reply->readAll());
}

QList<ImageSource> FetchImageDateListWebTask::processSourceInfo(QVariantMap sources) {
    using namespace QtJson;

    // Progress:
    emit subtaskChanged(tr("Processing image source information"));

    QList<ImageSource> result;

    foreach (QString key, sources.keys()) {
        qDebug() << "Date with images: " << key;
        QVariantMap imageSourceData = sources[key].toMap();

        ImageSource imageSource;
        imageSource.code = key.toLower();
        imageSource.name = imageSourceData["name"].toString();
        imageSource.description = imageSourceData["description"].toString();

        result.append(imageSource);
    }

    return result;
}

void FetchImageDateListWebTask::processDateList(QString data) {
    using namespace QtJson;

    // Progress:
    QList<ImageDate> imageDates;
    QMap<QString, QMap<QDate, int> > imageDatesBySource;

    bool ok = true;

    QVariantMap result = Json::parse(data, ok).toMap();

    QVariantMap dateCounts = result["date_counts"].toMap();
    QVariantMap sources = result["sources"].toMap();

    QList<ImageSource> imageSources = processSourceInfo(sources);

    emit subtaskChanged(tr("Processing source dates..."));

    foreach (QString key, dateCounts.keys()) {
        // Key is the date in ISO format. The value is a map of image source to image count

        QVariantMap sourceCounts = dateCounts[key].toMap();

        ImageDate imageDate;

        imageDate.date = QDate::fromString(key, Qt::ISODate);
        imageDate.sourceCodes = sourceCounts.keys();

        // Convert source codes to lowercase & add to map
        for (int i = 0; i < imageDate.sourceCodes.count(); i++) {
            QString code = imageDate.sourceCodes[i];
            QVariant count = sourceCounts[code];
            code = code.toLower();
            imageDate.sourceCodes[i] = code;

            if (!imageDatesBySource.contains(code)) {
                imageDatesBySource[code] = QMap<QDate,int>();
            }

            if (count.isNull()) {
                imageDatesBySource[code][imageDate.date] = -1;
            } else {
                imageDatesBySource[code][imageDate.date] = count.toInt();
            }
        }

        imageDates.append(imageDate);
    }

    emit dateListReady(imageDates, imageSources);

    WebCacheDB::getInstance().updateImageDateList(_stationDataUrl, imageDatesBySource);

    emit finished();
}
=======
#include "fetchimagedatelistwebtask.h"

#include "json/json.h"
#include "datasource/webcachedb.h"

#include <QNetworkReply>
#include <QNetworkRequest>
#include <QtDebug>
#include <QMap>

#define DATASET_IMAGE_SOURCE_COUNTS "image_source_date_counts.json"

FetchImageDateListWebTask::FetchImageDateListWebTask(QString baseUrl,
                                                     QString stationCode,
                                                     WebDataSource* ds)
    : AbstractWebTask(baseUrl, stationCode, ds)
{
}

void FetchImageDateListWebTask::beginTask() {
    // Progress: Loading image source information
    emit subtaskChanged("Downloading source dates...");
    emit httpGet(QNetworkRequest(_stationBaseUrl + DATASET_IMAGE_SOURCE_COUNTS));
}

void FetchImageDateListWebTask::networkReplyReceived(QNetworkReply *reply) {
    reply->deleteLater();

    processDateList(reply->readAll());
}

QList<ImageSource> FetchImageDateListWebTask::processSourceInfo(QVariantMap sources) {
    using namespace QtJson;

    // Progress:
    emit subtaskChanged("Processing image source information");

    QList<ImageSource> result;

    foreach (QString key, sources.keys()) {
        qDebug() << "Date with images: " << key;
        QVariantMap imageSourceData = sources[key].toMap();

        ImageSource imageSource;
        imageSource.code = key.toLower();
        imageSource.name = imageSourceData["name"].toString();
        imageSource.description = imageSourceData["description"].toString();

        result.append(imageSource);
    }

    return result;
}

void FetchImageDateListWebTask::processDateList(QString data) {
    using namespace QtJson;

    // Progress:
    QList<ImageDate> imageDates;
    QMap<QString, QMap<QDate, int> > imageDatesBySource;

    bool ok = true;

    QVariantMap result = Json::parse(data, ok).toMap();

    if (!ok) {
        qWarning() << "Failed to parse json document!";
        qDebug() << data;
    }

    QVariantMap dateCounts = result["date_counts"].toMap();
    QVariantMap sources = result["sources"].toMap();

    QList<ImageSource> imageSources = processSourceInfo(sources);

    emit subtaskChanged("Processing source dates...");

    foreach (QString key, dateCounts.keys()) {
        // Key is the date in ISO format. The value is a map of image source to image count

        QVariantMap sourceCounts = dateCounts[key].toMap();

        ImageDate imageDate;

        imageDate.date = QDate::fromString(key, Qt::ISODate);
        imageDate.sourceCodes = sourceCounts.keys();

        // Convert source codes to lowercase & add to map
        for (int i = 0; i < imageDate.sourceCodes.count(); i++) {
            QString code = imageDate.sourceCodes[i];
            QVariant count = sourceCounts[code];
            code = code.toLower();
            imageDate.sourceCodes[i] = code;

            if (!imageDatesBySource.contains(code)) {
                imageDatesBySource[code] = QMap<QDate,int>();
            }

            if (count.isNull()) {
                imageDatesBySource[code][imageDate.date] = -1;
            } else {
                imageDatesBySource[code][imageDate.date] = count.toInt();
            }
        }

        imageDates.append(imageDate);
    }

    emit dateListReady(imageDates, imageSources);

    WebCacheDB::getInstance().updateImageDateList(_stationDataUrl, imageDatesBySource);

    emit finished();
}
>>>>>>> 3e2f0011
<|MERGE_RESOLUTION|>--- conflicted
+++ resolved
@@ -1,4 +1,3 @@
-<<<<<<< HEAD
 #include "fetchimagedatelistwebtask.h"
 
 #include "json/json.h"
@@ -64,6 +63,11 @@
 
     QVariantMap result = Json::parse(data, ok).toMap();
 
+    if (!ok) {
+        qWarning() << "Failed to parse json document!";
+        qDebug() << data;
+    }
+
     QVariantMap dateCounts = result["date_counts"].toMap();
     QVariantMap sources = result["sources"].toMap();
 
@@ -107,120 +111,4 @@
     WebCacheDB::getInstance().updateImageDateList(_stationDataUrl, imageDatesBySource);
 
     emit finished();
-}
-=======
-#include "fetchimagedatelistwebtask.h"
-
-#include "json/json.h"
-#include "datasource/webcachedb.h"
-
-#include <QNetworkReply>
-#include <QNetworkRequest>
-#include <QtDebug>
-#include <QMap>
-
-#define DATASET_IMAGE_SOURCE_COUNTS "image_source_date_counts.json"
-
-FetchImageDateListWebTask::FetchImageDateListWebTask(QString baseUrl,
-                                                     QString stationCode,
-                                                     WebDataSource* ds)
-    : AbstractWebTask(baseUrl, stationCode, ds)
-{
-}
-
-void FetchImageDateListWebTask::beginTask() {
-    // Progress: Loading image source information
-    emit subtaskChanged("Downloading source dates...");
-    emit httpGet(QNetworkRequest(_stationBaseUrl + DATASET_IMAGE_SOURCE_COUNTS));
-}
-
-void FetchImageDateListWebTask::networkReplyReceived(QNetworkReply *reply) {
-    reply->deleteLater();
-
-    processDateList(reply->readAll());
-}
-
-QList<ImageSource> FetchImageDateListWebTask::processSourceInfo(QVariantMap sources) {
-    using namespace QtJson;
-
-    // Progress:
-    emit subtaskChanged("Processing image source information");
-
-    QList<ImageSource> result;
-
-    foreach (QString key, sources.keys()) {
-        qDebug() << "Date with images: " << key;
-        QVariantMap imageSourceData = sources[key].toMap();
-
-        ImageSource imageSource;
-        imageSource.code = key.toLower();
-        imageSource.name = imageSourceData["name"].toString();
-        imageSource.description = imageSourceData["description"].toString();
-
-        result.append(imageSource);
-    }
-
-    return result;
-}
-
-void FetchImageDateListWebTask::processDateList(QString data) {
-    using namespace QtJson;
-
-    // Progress:
-    QList<ImageDate> imageDates;
-    QMap<QString, QMap<QDate, int> > imageDatesBySource;
-
-    bool ok = true;
-
-    QVariantMap result = Json::parse(data, ok).toMap();
-
-    if (!ok) {
-        qWarning() << "Failed to parse json document!";
-        qDebug() << data;
-    }
-
-    QVariantMap dateCounts = result["date_counts"].toMap();
-    QVariantMap sources = result["sources"].toMap();
-
-    QList<ImageSource> imageSources = processSourceInfo(sources);
-
-    emit subtaskChanged("Processing source dates...");
-
-    foreach (QString key, dateCounts.keys()) {
-        // Key is the date in ISO format. The value is a map of image source to image count
-
-        QVariantMap sourceCounts = dateCounts[key].toMap();
-
-        ImageDate imageDate;
-
-        imageDate.date = QDate::fromString(key, Qt::ISODate);
-        imageDate.sourceCodes = sourceCounts.keys();
-
-        // Convert source codes to lowercase & add to map
-        for (int i = 0; i < imageDate.sourceCodes.count(); i++) {
-            QString code = imageDate.sourceCodes[i];
-            QVariant count = sourceCounts[code];
-            code = code.toLower();
-            imageDate.sourceCodes[i] = code;
-
-            if (!imageDatesBySource.contains(code)) {
-                imageDatesBySource[code] = QMap<QDate,int>();
-            }
-
-            if (count.isNull()) {
-                imageDatesBySource[code][imageDate.date] = -1;
-            } else {
-                imageDatesBySource[code][imageDate.date] = count.toInt();
-            }
-        }
-
-        imageDates.append(imageDate);
-    }
-
-    emit dateListReady(imageDates, imageSources);
-
-    WebCacheDB::getInstance().updateImageDateList(_stationDataUrl, imageDatesBySource);
-
-    emit finished();
-}
->>>>>>> 3e2f0011
+}